// Copyright © Aptos Foundation
// SPDX-License-Identifier: Apache-2.0

use crate::{
    account::derive_resource_account::ResourceAccountSeed,
    common::{
        local_simulation,
        types::{
            load_account_arg, ArgWithTypeJSON, ChunkedPublishOption, CliConfig, CliError,
            CliTypedResult, ConfigSearchMode, EntryFunctionArguments, EntryFunctionArgumentsJSON,
            MoveManifestAccountWrapper, MovePackageDir, OverrideSizeCheckOption, ProfileOptions,
            PromptOptions, RestOptions, SaveFile, ScriptFunctionArguments, TransactionOptions,
            TransactionSummary,
        },
        utils::{
            check_if_file_exists, create_dir_if_not_exist, dir_default_to_current,
            profile_or_submit, prompt_yes_with_override, write_to_file,
        },
    },
    governance::CompileScriptFunction,
    move_tool::{
        bytecode::{Decompile, Disassemble},
        coverage::SummaryCoverage,
        manifest::{Dependency, ManifestNamedAddress, MovePackageManifest, PackageInfo},
    },
    CliCommand, CliResult,
};
use aptos_api_types::AptosErrorCode;
use aptos_crypto::HashValue;
use aptos_framework::{
    chunked_publish::{
        chunk_package_and_create_payloads, large_packages_cleanup_staging_area, PublishType,
        LARGE_PACKAGES_MODULE_ADDRESS,
    },
    docgen::DocgenOptions,
    extended_checks,
    natives::code::UpgradePolicy,
    prover::ProverOptions,
    BuildOptions, BuiltPackage,
};
use aptos_gas_schedule::{MiscGasParameters, NativeGasParameters};
use aptos_move_debugger::aptos_debugger::AptosDebugger;
use aptos_rest_client::{
    aptos_api_types::{EntryFunctionId, HexEncodedBytes, IdentifierWrapper, MoveModuleId},
    error::RestError,
    Client,
};
use aptos_types::{
    account_address::{create_resource_address, AccountAddress},
    object_address::create_object_code_deployment_address,
    on_chain_config::aptos_test_feature_flags_genesis,
    transaction::{Transaction, TransactionArgument, TransactionPayload, TransactionStatus},
};
use aptos_vm::data_cache::AsMoveResolver;
use async_trait::async_trait;
use clap::{Parser, Subcommand, ValueEnum};
use colored::Colorize;
use itertools::Itertools;
use move_cli::{self, base::test::UnitTestResult};
use move_command_line_common::env::MOVE_HOME;
use move_core_types::{identifier::Identifier, language_storage::ModuleId, u256::U256};
use move_model::metadata::{CompilerVersion, LanguageVersion};
use move_package::{
    source_package::{layout::SourcePackageLayout, std_lib::StdVersion},
    BuildConfig, CompilerConfig,
};
use move_unit_test::UnitTestingConfig;
pub use package_hooks::*;
use serde::{Deserialize, Serialize};
use serde_json::json;
use std::{
    collections::BTreeMap,
    fmt::{Display, Formatter},
    path::{Path, PathBuf},
    str::FromStr,
};
pub use stored_package::*;
use tokio::task;
use url::Url;

mod aptos_debug_natives;
mod bytecode;
pub mod coverage;
mod manifest;
pub mod package_hooks;
mod show;
pub mod stored_package;

const HELLO_BLOCKCHAIN_EXAMPLE: &str = include_str!(
    "../../../../aptos-move/move-examples/hello_blockchain/sources/hello_blockchain.move"
);

/// Tool for Move smart contract related operations
///
/// This tool lets you compile, test, and publish Move code, in addition
/// to run any other tools that help run, verify, or provide information
/// about this code.
#[derive(Subcommand)]
pub enum MoveTool {
    BuildPublishPayload(BuildPublishPayload),
    Clean(CleanPackage),
    ClearStagingArea(ClearStagingArea),
<<<<<<< HEAD
=======
    #[clap(alias = "build")]
>>>>>>> 5a7f67f2
    Compile(CompilePackage),
    #[clap(alias = "build-script")]
    CompileScript(CompileScript),
    #[clap(subcommand)]
    Coverage(coverage::CoveragePackage),
    CreateObjectAndPublishPackage(CreateObjectAndPublishPackage),
    UpgradeObjectPackage(UpgradeObjectPackage),
    CreateResourceAccountAndPublishPackage(CreateResourceAccountAndPublishPackage),
    Disassemble(Disassemble),
    Decompile(Decompile),
    #[clap(alias = "doc")]
    Document(DocumentPackage),
    Download(DownloadPackage),
    Init(InitPackage),
    List(ListPackage),
    Prove(ProvePackage),
    #[clap(alias = "deploy")]
    Publish(PublishPackage),
    Run(RunFunction),
    RunScript(RunScript),
    #[clap(subcommand, hide = true)]
    Show(show::ShowTool),
    Test(TestPackage),
    VerifyPackage(VerifyPackage),
    View(ViewFunction),
    Replay(Replay),
}

impl MoveTool {
    pub async fn execute(self) -> CliResult {
        match self {
            MoveTool::BuildPublishPayload(tool) => tool.execute_serialized().await,
            MoveTool::Clean(tool) => tool.execute_serialized().await,
            MoveTool::ClearStagingArea(tool) => tool.execute_serialized().await,
            MoveTool::Compile(tool) => tool.execute_serialized().await,
            MoveTool::CompileScript(tool) => tool.execute_serialized().await,
            MoveTool::Coverage(tool) => tool.execute().await,
            MoveTool::CreateObjectAndPublishPackage(tool) => {
                tool.execute_serialized_success().await
            },
            MoveTool::UpgradeObjectPackage(tool) => tool.execute_serialized_success().await,
            MoveTool::CreateResourceAccountAndPublishPackage(tool) => {
                tool.execute_serialized_success().await
            },
            MoveTool::Disassemble(tool) => tool.execute_serialized().await,
            MoveTool::Decompile(tool) => tool.execute_serialized().await,
            MoveTool::Document(tool) => tool.execute_serialized().await,
            MoveTool::Download(tool) => tool.execute_serialized().await,
            MoveTool::Init(tool) => tool.execute_serialized_success().await,
            MoveTool::List(tool) => tool.execute_serialized().await,
            MoveTool::Prove(tool) => tool.execute_serialized().await,
            MoveTool::Publish(tool) => tool.execute_serialized().await,
            MoveTool::Run(tool) => tool.execute_serialized().await,
            MoveTool::RunScript(tool) => tool.execute_serialized().await,
            MoveTool::Show(tool) => tool.execute_serialized().await,
            MoveTool::Test(tool) => tool.execute_serialized().await,
            MoveTool::VerifyPackage(tool) => tool.execute_serialized().await,
            MoveTool::View(tool) => tool.execute_serialized().await,
            MoveTool::Replay(tool) => tool.execute_serialized().await,
        }
    }
}

#[derive(Parser)]
pub struct FrameworkPackageArgs {
    /// Git revision or branch for the Aptos framework
    ///
    /// This is mutually exclusive with `--framework-local-dir`
    #[clap(long, group = "framework_package_args")]
    pub(crate) framework_git_rev: Option<String>,

    /// Local framework directory for the Aptos framework
    ///
    /// This is mutually exclusive with `--framework-git-rev`
    #[clap(long, value_parser, group = "framework_package_args")]
    pub(crate) framework_local_dir: Option<PathBuf>,

    /// Skip pulling the latest git dependencies
    ///
    /// If you don't have a network connection, the compiler may fail due
    /// to no ability to pull git dependencies.  This will allow overriding
    /// this for local development.
    #[clap(long)]
    pub(crate) skip_fetch_latest_git_deps: bool,
}

impl FrameworkPackageArgs {
    pub fn init_move_dir(
        &self,
        package_dir: &Path,
        name: &str,
        addresses: BTreeMap<String, ManifestNamedAddress>,
        prompt_options: PromptOptions,
    ) -> CliTypedResult<()> {
        const APTOS_FRAMEWORK: &str = "AptosFramework";
        const APTOS_GIT_PATH: &str = "https://github.com/aptos-labs/aptos-core.git";
        const SUBDIR_PATH: &str = "aptos-move/framework/aptos-framework";
        const DEFAULT_BRANCH: &str = "mainnet";

        let move_toml = package_dir.join(SourcePackageLayout::Manifest.path());
        check_if_file_exists(move_toml.as_path(), prompt_options)?;
        create_dir_if_not_exist(
            package_dir
                .join(SourcePackageLayout::Sources.path())
                .as_path(),
        )?;
        create_dir_if_not_exist(
            package_dir
                .join(SourcePackageLayout::Tests.path())
                .as_path(),
        )?;
        create_dir_if_not_exist(
            package_dir
                .join(SourcePackageLayout::Scripts.path())
                .as_path(),
        )?;

        // Add the framework dependency if it's provided
        let mut dependencies = BTreeMap::new();
        if let Some(ref path) = self.framework_local_dir {
            dependencies.insert(APTOS_FRAMEWORK.to_string(), Dependency {
                local: Some(path.display().to_string()),
                git: None,
                rev: None,
                subdir: None,
                aptos: None,
                address: None,
            });
        } else {
            let git_rev = self.framework_git_rev.as_deref().unwrap_or(DEFAULT_BRANCH);
            dependencies.insert(APTOS_FRAMEWORK.to_string(), Dependency {
                local: None,
                git: Some(APTOS_GIT_PATH.to_string()),
                rev: Some(git_rev.to_string()),
                subdir: Some(SUBDIR_PATH.to_string()),
                aptos: None,
                address: None,
            });
        }

        let manifest = MovePackageManifest {
            package: PackageInfo {
                name: name.to_string(),
                version: "1.0.0".to_string(),
                license: None,
                authors: vec![],
            },
            addresses,
            dependencies,
            dev_addresses: Default::default(),
            dev_dependencies: Default::default(),
        };

        write_to_file(
            move_toml.as_path(),
            SourcePackageLayout::Manifest.location_str(),
            toml::to_string_pretty(&manifest)
                .map_err(|err| CliError::UnexpectedError(err.to_string()))?
                .as_bytes(),
        )
    }
}

#[derive(ValueEnum, Clone, Copy, Debug)]
pub enum Template {
    HelloBlockchain,
}

/// Creates a new Move package at the given location
///
/// This will create a directory for a Move package and a corresponding
/// `Move.toml` file.
#[derive(Parser)]
pub struct InitPackage {
    /// Name of the new Move package
    #[clap(long)]
    pub(crate) name: String,

    /// Directory to create the new Move package
    #[clap(long, value_parser)]
    pub(crate) package_dir: Option<PathBuf>,

    /// Named addresses for the move binary
    ///
    /// Allows for an address to be put into the Move.toml, or a placeholder `_`
    ///
    /// Example: alice=0x1234,bob=0x5678,greg=_
    ///
    /// Note: This will fail if there are duplicates in the Move.toml file remove those first.
    #[clap(
        long,
        value_parser = crate::common::utils::parse_map::<String, MoveManifestAccountWrapper>,
        default_value = ""
    )]
    pub(crate) named_addresses: BTreeMap<String, MoveManifestAccountWrapper>,

    /// Template name for initialization
    #[clap(long)]
    pub(crate) template: Option<Template>,

    #[clap(flatten)]
    pub(crate) prompt_options: PromptOptions,

    #[clap(flatten)]
    pub(crate) framework_package_args: FrameworkPackageArgs,
}

#[async_trait]
impl CliCommand<()> for InitPackage {
    fn command_name(&self) -> &'static str {
        "InitPackage"
    }

    async fn execute(self) -> CliTypedResult<()> {
        let package_dir = dir_default_to_current(self.package_dir.clone())?;
        let mut addresses: BTreeMap<String, ManifestNamedAddress> = self
            .named_addresses
            .into_iter()
            .map(|(key, value)| (key, value.account_address.into()))
            .collect();

        // Add in any template associated
        match self.template {
            None => {
                // Initialize move directory
                // TODO: Communicate this breaking change before filling in the template as default
                let package_dir_path = package_dir.as_path();
                self.framework_package_args.init_move_dir(
                    package_dir_path,
                    &self.name,
                    addresses,
                    self.prompt_options,
                )
            },
            Some(Template::HelloBlockchain) => {
                // Setup the Hello blockchain template
                // Note: We have to override the addresses
                addresses.insert("hello_blockchain".to_string(), None.into());

                // Initialize move directory
                let package_dir_path = package_dir.as_path();
                self.framework_package_args.init_move_dir(
                    package_dir_path,
                    "HelloBlockchainExample",
                    addresses,
                    self.prompt_options,
                )?;

                write_to_file(
                    package_dir_path
                        .join("sources/hello_blockchain.move")
                        .as_path(),
                    "hello_blockchain.move",
                    HELLO_BLOCKCHAIN_EXAMPLE.as_bytes(),
                )
            },
        }
    }
}

/// Compiles a package and returns the associated ModuleIds
#[derive(Parser)]
pub struct CompilePackage {
    /// Save the package metadata in the package's build directory
    ///
    /// If set, package metadata should be generated and stored in the package's build directory.
    /// This metadata can be used to construct a transaction to publish a package.
    #[clap(long)]
    pub(crate) save_metadata: bool,

    #[clap(flatten)]
    pub(crate) included_artifacts_args: IncludedArtifactsArgs,
    #[clap(flatten)]
    pub(crate) move_options: MovePackageDir,
}

#[async_trait]
impl CliCommand<Vec<String>> for CompilePackage {
    fn command_name(&self) -> &'static str {
        "CompilePackage"
    }

    async fn execute(self) -> CliTypedResult<Vec<String>> {
        let build_options = BuildOptions {
            install_dir: self.move_options.output_dir.clone(),
            ..self
                .included_artifacts_args
                .included_artifacts
                .build_options(
                    self.move_options.dev,
                    self.move_options.skip_fetch_latest_git_deps,
                    self.move_options.named_addresses(),
                    self.move_options.override_std.clone(),
                    self.move_options.bytecode_version,
                    self.move_options.compiler_version,
                    self.move_options.language_version,
                    self.move_options.skip_attribute_checks,
                    self.move_options.check_test_code,
                )
        };
        let pack = BuiltPackage::build(self.move_options.get_package_path()?, build_options)
            .map_err(|e| CliError::MoveCompilationError(format!("{:#}", e)))?;
        if self.save_metadata {
            pack.extract_metadata_and_save()?;
        }
        let ids = pack
            .modules()
            .map(|m| m.self_id().to_string())
            .collect::<Vec<_>>();
        // TODO: Also say how many scripts are compiled
        Ok(ids)
    }
}

/// Compiles a Move script into bytecode
///
/// Compiles a script into bytecode and provides a hash of the bytecode.
/// This can then be run with `aptos move run-script`
#[derive(Parser)]
pub struct CompileScript {
    #[clap(long, value_parser)]
    pub output_file: Option<PathBuf>,
    #[clap(flatten)]
    pub move_options: MovePackageDir,
}

#[async_trait]
impl CliCommand<CompileScriptOutput> for CompileScript {
    fn command_name(&self) -> &'static str {
        "CompileScript"
    }

    async fn execute(self) -> CliTypedResult<CompileScriptOutput> {
        let (bytecode, script_hash) = self.compile_script().await?;
        let script_location = self.output_file.unwrap_or_else(|| {
            self.move_options
                .get_package_path()
                .unwrap()
                .join("script.mv")
        });
        write_to_file(script_location.as_path(), "Script", bytecode.as_slice())?;
        Ok(CompileScriptOutput {
            script_location,
            script_hash,
        })
    }
}

impl CompileScript {
    async fn compile_script(&self) -> CliTypedResult<(Vec<u8>, HashValue)> {
        let build_options = BuildOptions {
            install_dir: self.move_options.output_dir.clone(),
            ..IncludedArtifacts::None.build_options(
                self.move_options.dev,
                self.move_options.skip_fetch_latest_git_deps,
                self.move_options.named_addresses(),
                self.move_options.override_std.clone(),
                self.move_options.bytecode_version,
                self.move_options.compiler_version,
                self.move_options.language_version,
                self.move_options.skip_attribute_checks,
                self.move_options.check_test_code,
            )
        };
        let package_dir = self.move_options.get_package_path()?;
        let pack = BuiltPackage::build(package_dir, build_options)
            .map_err(|e| CliError::MoveCompilationError(format!("{:#}", e)))?;

        let scripts_count = pack.script_count();
        if scripts_count != 1 {
            return Err(CliError::UnexpectedError(format!(
                "Only one script can be prepared a time. Make sure one and only one script file \
                is included in the Move package. Found {} scripts.",
                scripts_count
            )));
        }

        let bytecode = pack.extract_script_code().pop().unwrap();
        let script_hash = HashValue::sha3_256_of(bytecode.as_slice());
        Ok((bytecode, script_hash))
    }
}

#[derive(Debug, Serialize)]
pub struct CompileScriptOutput {
    pub script_location: PathBuf,
    pub script_hash: HashValue,
}

/// Runs Move unit tests for a package
///
/// This will run Move unit tests against a package with debug mode
/// turned on.  Note, that move code warnings currently block tests from running.
#[derive(Parser)]
pub struct TestPackage {
    /// A filter string to determine which unit tests to run
    #[clap(long, short)]
    pub filter: Option<String>,

    /// A boolean value to skip warnings.
    #[clap(long)]
    pub ignore_compile_warnings: bool,

    #[clap(flatten)]
    pub(crate) move_options: MovePackageDir,

    /// The maximum number of instructions that can be executed by a test
    ///
    /// If set, the number of instructions executed by one test will be bounded
    // TODO: Remove short, it's against the style guidelines, and update the name here
    #[clap(
        name = "instructions",
        default_value_t = 100000,
        short = 'i',
        long = "instructions"
    )]
    pub instruction_execution_bound: u64,

    /// Collect coverage information for later use with the various `aptos move coverage` subcommands
    #[clap(long = "coverage")]
    pub compute_coverage: bool,

    /// Dump storage state on failure.
    #[clap(long = "dump")]
    pub dump_state: bool,
}

#[async_trait]
impl CliCommand<&'static str> for TestPackage {
    fn command_name(&self) -> &'static str {
        "TestPackage"
    }

    async fn execute(self) -> CliTypedResult<&'static str> {
        let known_attributes = extended_checks::get_all_attribute_names();
        let mut config = BuildConfig {
            dev_mode: self.move_options.dev,
            additional_named_addresses: self.move_options.named_addresses(),
            test_mode: true,
            full_model_generation: self.move_options.check_test_code,
            install_dir: self.move_options.output_dir.clone(),
            skip_fetch_latest_git_deps: self.move_options.skip_fetch_latest_git_deps,
            compiler_config: CompilerConfig {
                known_attributes: known_attributes.clone(),
                skip_attribute_checks: self.move_options.skip_attribute_checks,
                compiler_version: self.move_options.compiler_version,
                language_version: self.move_options.language_version,
                ..Default::default()
            },
            ..Default::default()
        };

        let path = self.move_options.get_package_path()?;
        let result = move_cli::base::test::run_move_unit_tests(
            path.as_path(),
            config.clone(),
            UnitTestingConfig {
                filter: self.filter.clone(),
                report_stacktrace_on_abort: true,
                report_storage_on_error: self.dump_state,
                ignore_compile_warnings: self.ignore_compile_warnings,
                ..UnitTestingConfig::default_with_bound(None)
            },
            // TODO(Gas): we may want to switch to non-zero costs in the future
            aptos_debug_natives::aptos_debug_natives(
                NativeGasParameters::zeros(),
                MiscGasParameters::zeros(),
            ),
            aptos_test_feature_flags_genesis(),
            None,
            self.compute_coverage,
            &mut std::io::stdout(),
        )
        .map_err(|err| CliError::UnexpectedError(format!("Failed to run tests: {:#}", err)))?;

        // Print coverage summary if --coverage is set
        if self.compute_coverage {
            // TODO: config seems to be dead here.
            config.test_mode = false;
            let summary = SummaryCoverage {
                summarize_functions: false,
                output_csv: false,
                filter: self.filter,
                move_options: self.move_options,
            };
            summary.coverage()?;

            println!("Please use `aptos move coverage -h` for more detailed source or bytecode test coverage of this package");
        }

        match result {
            UnitTestResult::Success => Ok("Success"),
            UnitTestResult::Failure => Err(CliError::MoveTestError),
        }
    }
}

/// Proves a Move package
///
/// This is a tool for formal verification of a Move package using
/// the Move prover
#[derive(Parser)]
pub struct ProvePackage {
    #[clap(flatten)]
    move_options: MovePackageDir,

    #[clap(flatten)]
    prover_options: ProverOptions,
}

#[async_trait]
impl CliCommand<&'static str> for ProvePackage {
    fn command_name(&self) -> &'static str {
        "ProvePackage"
    }

    async fn execute(self) -> CliTypedResult<&'static str> {
        let ProvePackage {
            move_options,
            prover_options,
        } = self;

        let result = task::spawn_blocking(move || {
            prover_options.prove(
                move_options.dev,
                move_options.get_package_path()?.as_path(),
                move_options.named_addresses(),
                move_options.bytecode_version,
                move_options.compiler_version,
                move_options.language_version,
                move_options.skip_attribute_checks,
                extended_checks::get_all_attribute_names(),
            )
        })
        .await
        .map_err(|err| CliError::UnexpectedError(err.to_string()))?;
        match result {
            Ok(_) => Ok("Success"),
            Err(e) => Err(CliError::MoveProverError(format!("{:#}", e))),
        }
    }
}

/// Documents a Move package
///
/// This converts the content of the package into markdown for documentation.
#[derive(Parser)]
pub struct DocumentPackage {
    #[clap(flatten)]
    move_options: MovePackageDir,

    #[clap(flatten)]
    docgen_options: DocgenOptions,
}

#[async_trait]
impl CliCommand<&'static str> for DocumentPackage {
    fn command_name(&self) -> &'static str {
        "DocumentPackage"
    }

    async fn execute(self) -> CliTypedResult<&'static str> {
        let DocumentPackage {
            move_options,
            docgen_options,
        } = self;
        let build_options = BuildOptions {
            dev: move_options.dev,
            with_srcs: false,
            with_abis: false,
            with_source_maps: false,
            with_error_map: false,
            with_docs: true,
            install_dir: None,
            named_addresses: move_options.named_addresses(),
            override_std: move_options.override_std.clone(),
            docgen_options: Some(docgen_options),
            skip_fetch_latest_git_deps: move_options.skip_fetch_latest_git_deps,
            bytecode_version: move_options.bytecode_version,
            compiler_version: move_options.compiler_version,
            language_version: move_options.language_version,
            skip_attribute_checks: move_options.skip_attribute_checks,
            check_test_code: move_options.check_test_code,
            known_attributes: extended_checks::get_all_attribute_names().clone(),
        };
        BuiltPackage::build(move_options.get_package_path()?, build_options)?;
        Ok("succeeded")
    }
}

#[derive(Parser)]
pub struct IncludedArtifactsArgs {
    /// Artifacts to be generated when building the package
    ///
    /// Which artifacts to include in the package. This can be one of `none`, `sparse`, and
    /// `all`. `none` is the most compact form and does not allow to reconstruct a source
    /// package from chain; `sparse` is the minimal set of artifacts needed to reconstruct
    /// a source package; `all` includes all available artifacts. The choice of included
    /// artifacts heavily influences the size and therefore gas cost of publishing: `none`
    /// is the size of bytecode alone; `sparse` is roughly 2 times as much; and `all` 3-4
    /// as much.
    #[clap(long, default_value_t = IncludedArtifacts::Sparse)]
    pub(crate) included_artifacts: IncludedArtifacts,
}

/// Publishes the modules in a Move package to the Aptos blockchain
#[derive(Parser)]
pub struct PublishPackage {
    #[clap(flatten)]
    pub(crate) override_size_check_option: OverrideSizeCheckOption,
    #[clap(flatten)]
    pub(crate) chunked_publish_option: ChunkedPublishOption,
    #[clap(flatten)]
    pub(crate) included_artifacts_args: IncludedArtifactsArgs,
    #[clap(flatten)]
    pub(crate) move_options: MovePackageDir,
    #[clap(flatten)]
    pub(crate) txn_options: TransactionOptions,
}

pub(crate) struct PackagePublicationData {
    metadata_serialized: Vec<u8>,
    compiled_units: Vec<Vec<u8>>,
    payload: TransactionPayload,
}

pub(crate) struct ChunkedPublishPayloads {
    payloads: Vec<TransactionPayload>,
}

/// Build a publication transaction payload and store it in a JSON output file.
#[derive(Parser)]
pub struct BuildPublishPayload {
    #[clap(flatten)]
    publish_package: PublishPackage,
    /// JSON output file to write publication transaction to
    #[clap(long, value_parser)]
    pub(crate) json_output_file: PathBuf,
}

fn get_build_options(
    included_artifacts_args: &IncludedArtifactsArgs,
    move_options: &MovePackageDir,
) -> BuildOptions {
    included_artifacts_args.included_artifacts.build_options(
        move_options.dev,
        move_options.skip_fetch_latest_git_deps,
        move_options.named_addresses(),
        move_options.override_std.clone(),
        move_options.bytecode_version,
        move_options.compiler_version,
        move_options.language_version,
        move_options.skip_attribute_checks,
        move_options.check_test_code,
    )
}

impl TryInto<PackagePublicationData> for &PublishPackage {
    type Error = CliError;

    fn try_into(self) -> Result<PackagePublicationData, Self::Error> {
        let package_path = self.move_options.get_package_path()?;
        let options = get_build_options(&(self.included_artifacts_args), &(self.move_options));
        let package = BuiltPackage::build(package_path, options)
            .map_err(|e| CliError::MoveCompilationError(format!("{:#}", e)))?;

        let package_publication_data = create_package_publication_data_from_built_package(
            package,
            PublishType::AccountDeploy,
            None,
        )?;

        let size = bcs::serialized_size(&package_publication_data.payload)?;
        println!("package size {} bytes", size);
        if !self.override_size_check_option.override_size_check && size > MAX_PUBLISH_PACKAGE_SIZE {
            return Err(CliError::UnexpectedError(format!(
                "The package is larger than {} bytes ({} bytes)! To lower the size \
            you may want to include less artifacts via `--included-artifacts`. \
            You can also override this check with `--override-size-check. \
            Alternatively, you can use the `--chunked-publish` to enable \
            chunked publish mode, which chunks down the package and deploys it in several stages.",
                MAX_PUBLISH_PACKAGE_SIZE, size
            )));
        }

        Ok(package_publication_data)
    }
}

#[async_trait]
pub trait AsyncTryInto<T> {
    type Error;

    async fn async_try_into(self) -> Result<T, Self::Error>;
}

#[async_trait]
impl AsyncTryInto<ChunkedPublishPayloads> for &PublishPackage {
    type Error = CliError;

    async fn async_try_into(self) -> Result<ChunkedPublishPayloads, Self::Error> {
        let package_path = self.move_options.get_package_path()?;
        let options = get_build_options(&(self.included_artifacts_args), &(self.move_options));
        let package = BuiltPackage::build(package_path, options)
            .map_err(|e| CliError::MoveCompilationError(format!("{:#}", e)))?;

        let chunked_publish_payloads = create_chunked_publish_payloads_from_built_package(
            package,
            PublishType::AccountDeploy,
            None,
        )?;

        let size = &chunked_publish_payloads
            .payloads
            .iter()
            .map(bcs::serialized_size)
            .sum::<Result<usize, _>>()?;
        println!("package size {} bytes", size);

        Ok(chunked_publish_payloads)
    }
}

#[derive(ValueEnum, Clone, Copy, Debug)]
pub enum IncludedArtifacts {
    None,
    Sparse,
    All,
}

impl Display for IncludedArtifacts {
    fn fmt(&self, f: &mut Formatter<'_>) -> std::fmt::Result {
        use IncludedArtifacts::*;
        match self {
            None => f.write_str("none"),
            Sparse => f.write_str("sparse"),
            All => f.write_str("all"),
        }
    }
}

impl FromStr for IncludedArtifacts {
    type Err = &'static str;

    fn from_str(s: &str) -> Result<Self, Self::Err> {
        use IncludedArtifacts::*;
        match s {
            "none" => Ok(None),
            "sparse" => Ok(Sparse),
            "all" => Ok(All),
            _ => Err("unknown variant"),
        }
    }
}

impl IncludedArtifacts {
    pub(crate) fn build_options(
        self,
        dev: bool,
        skip_fetch_latest_git_deps: bool,
        named_addresses: BTreeMap<String, AccountAddress>,
        override_std: Option<StdVersion>,
        bytecode_version: Option<u32>,
        compiler_version: Option<CompilerVersion>,
        language_version: Option<LanguageVersion>,
        skip_attribute_checks: bool,
        check_test_code: bool,
    ) -> BuildOptions {
        use IncludedArtifacts::*;
        match self {
            None => BuildOptions {
                dev,
                with_srcs: false,
                with_abis: false,
                with_source_maps: false,
                // Always enable error map bytecode injection
                with_error_map: true,
                named_addresses,
                override_std,
                skip_fetch_latest_git_deps,
                bytecode_version,
                compiler_version,
                language_version,
                skip_attribute_checks,
                check_test_code,
                known_attributes: extended_checks::get_all_attribute_names().clone(),
                ..BuildOptions::default()
            },
            Sparse => BuildOptions {
                dev,
                with_srcs: true,
                with_abis: false,
                with_source_maps: false,
                with_error_map: true,
                named_addresses,
                override_std,
                skip_fetch_latest_git_deps,
                bytecode_version,
                compiler_version,
                language_version,
                skip_attribute_checks,
                check_test_code,
                known_attributes: extended_checks::get_all_attribute_names().clone(),
                ..BuildOptions::default()
            },
            All => BuildOptions {
                dev,
                with_srcs: true,
                with_abis: true,
                with_source_maps: true,
                with_error_map: true,
                named_addresses,
                override_std,
                skip_fetch_latest_git_deps,
                bytecode_version,
                compiler_version,
                language_version,
                skip_attribute_checks,
                check_test_code,
                known_attributes: extended_checks::get_all_attribute_names().clone(),
                ..BuildOptions::default()
            },
        }
    }
}

pub const MAX_PUBLISH_PACKAGE_SIZE: usize = 60_000;

// Get publication data for standard publish mode, which submits a single transaction for publishing.
fn create_package_publication_data_from_built_package(
    package: BuiltPackage,
    publish_type: PublishType,
    object_address: Option<AccountAddress>,
) -> CliTypedResult<PackagePublicationData> {
    let compiled_units = package.extract_code();
    let metadata = package.extract_metadata()?;
    let metadata_serialized = bcs::to_bytes(&metadata).expect("PackageMetadata has BCS");

    let payload = match publish_type {
        PublishType::AccountDeploy => {
            aptos_cached_packages::aptos_stdlib::code_publish_package_txn(
                metadata_serialized.clone(),
                compiled_units.clone(),
            )
        },
        PublishType::ObjectDeploy => {
            aptos_cached_packages::aptos_stdlib::object_code_deployment_publish(
                metadata_serialized.clone(),
                compiled_units.clone(),
            )
        },
        PublishType::ObjectUpgrade => {
            aptos_cached_packages::aptos_stdlib::object_code_deployment_upgrade(
                metadata_serialized.clone(),
                compiled_units.clone(),
                object_address.expect("Object address must be provided for upgrading object code."),
            )
        },
    };

    Ok(PackagePublicationData {
        metadata_serialized,
        compiled_units,
        payload,
    })
}

// Get publication data for chunked publish mode, which submits multiple transactions for publishing.
fn create_chunked_publish_payloads_from_built_package(
    package: BuiltPackage,
    publish_type: PublishType,
    object_address: Option<AccountAddress>,
) -> CliTypedResult<ChunkedPublishPayloads> {
    let compiled_units = package.extract_code();
    let metadata = package.extract_metadata()?;
    let metadata_serialized = bcs::to_bytes(&metadata).expect("PackageMetadata has BCS");

    let maybe_object_address = if let PublishType::ObjectUpgrade = publish_type {
        object_address
    } else {
        None
    };

    let payloads = chunk_package_and_create_payloads(
        metadata_serialized,
        compiled_units,
        publish_type,
        maybe_object_address,
    );

    Ok(ChunkedPublishPayloads { payloads })
}

#[async_trait]
impl CliCommand<TransactionSummary> for PublishPackage {
    fn command_name(&self) -> &'static str {
        "PublishPackage"
    }

    async fn execute(self) -> CliTypedResult<TransactionSummary> {
        if self.chunked_publish_option.chunked_publish {
            let chunked_package_payloads: ChunkedPublishPayloads = (&self).async_try_into().await?;
            let message = format!("Publishing package in chunked mode will submit {} transactions for staging and publishing code.\n", &chunked_package_payloads.payloads.len());
            println!("{}", message.bold());
            submit_chunked_publish_transactions(
                chunked_package_payloads.payloads,
                &self.txn_options,
            )
            .await
        } else {
            let package_publication_data: PackagePublicationData = (&self).try_into()?;
            profile_or_submit(package_publication_data.payload, &self.txn_options).await
        }
    }
}

#[async_trait]
impl CliCommand<String> for BuildPublishPayload {
    fn command_name(&self) -> &'static str {
        "BuildPublishPayload"
    }

    async fn execute(self) -> CliTypedResult<String> {
        let package_publication_data: PackagePublicationData =
            (&self.publish_package).try_into()?;
        // Extract entry function data from publication payload.
        let entry_function = package_publication_data.payload.into_entry_function();
        let entry_function_id = EntryFunctionId {
            module: MoveModuleId::from(entry_function.module().clone()),
            name: IdentifierWrapper::from(entry_function.function()),
        };
        let package_metadata_hex =
            HexEncodedBytes(package_publication_data.metadata_serialized).to_string();
        let package_code_hex_vec: Vec<String> = package_publication_data
            .compiled_units
            .into_iter()
            .map(|element| HexEncodedBytes(element).to_string())
            .collect();
        // Construct entry function JSON file representation from entry function data.
        let json = EntryFunctionArgumentsJSON {
            function_id: entry_function_id.to_string(),
            type_args: vec![],
            args: vec![
                ArgWithTypeJSON {
                    arg_type: "hex".to_string(),
                    value: serde_json::Value::String(package_metadata_hex),
                },
                ArgWithTypeJSON {
                    arg_type: "hex".to_string(),
                    value: json!(package_code_hex_vec),
                },
            ],
        };
        // Create save file options for checking and saving file to disk.
        let save_file = SaveFile {
            output_file: self.json_output_file,
            prompt_options: self.publish_package.txn_options.prompt_options,
        };
        save_file.check_file()?;
        save_file.save_to_file(
            "Publication entry function JSON file",
            serde_json::to_string_pretty(&json)
                .map_err(|err| CliError::UnexpectedError(format!("{}", err)))?
                .as_bytes(),
        )?;
        Ok(format!(
            "Publication payload entry function JSON file saved to {}",
            save_file.output_file.display()
        ))
    }
}

/// Publishes the modules in a Move package to the Aptos blockchain, under an object.
#[derive(Parser)]
pub struct CreateObjectAndPublishPackage {
    /// The named address for compiling and using in the contract
    ///
    /// This will take the derived account address for the object and put it in this location
    #[clap(long)]
    pub(crate) address_name: String,
    #[clap(flatten)]
    pub(crate) override_size_check_option: OverrideSizeCheckOption,
    #[clap(flatten)]
    pub(crate) chunked_publish_option: ChunkedPublishOption,
    #[clap(flatten)]
    pub(crate) included_artifacts_args: IncludedArtifactsArgs,
    #[clap(flatten)]
    pub(crate) move_options: MovePackageDir,
    #[clap(flatten)]
    pub(crate) txn_options: TransactionOptions,
}

#[async_trait]
impl CliCommand<TransactionSummary> for CreateObjectAndPublishPackage {
    fn command_name(&self) -> &'static str {
        "CreateObjectAndPublishPackage"
    }

    async fn execute(mut self) -> CliTypedResult<TransactionSummary> {
        let sender_address = self.txn_options.get_public_key_and_address()?.1;

        let sequence_number = if self.chunked_publish_option.chunked_publish {
            // Perform a preliminary build to determine the number of transactions needed for chunked publish mode.
            // This involves building the package with mock account address `0xcafe` to calculate the transaction count.
            let mock_object_address = AccountAddress::from_hex_literal("0xcafe").unwrap();
            self.move_options
                .add_named_address(self.address_name.clone(), mock_object_address.to_string());
            let options = get_build_options(&(self.included_artifacts_args), &(self.move_options));
            let package = BuiltPackage::build(self.move_options.get_package_path()?, options)?;
            let mock_payloads = create_chunked_publish_payloads_from_built_package(
                package,
                PublishType::AccountDeploy,
                None,
            )?
            .payloads;
            let staging_tx_count = (mock_payloads.len() - 1) as u64;
            self.txn_options.sequence_number(sender_address).await? + staging_tx_count + 1
        } else {
            self.txn_options.sequence_number(sender_address).await? + 1
        };

        let object_address = create_object_code_deployment_address(sender_address, sequence_number);

        self.move_options
            .add_named_address(self.address_name, object_address.to_string());
        let options = get_build_options(&(self.included_artifacts_args), &(self.move_options));
        let package = BuiltPackage::build(self.move_options.get_package_path()?, options)?;
        let message = format!(
            "Do you want to publish this package at object address {}",
            object_address
        );
        prompt_yes_with_override(&message, self.txn_options.prompt_options)?;

        let result = if self.chunked_publish_option.chunked_publish {
            let payloads = create_chunked_publish_payloads_from_built_package(
                package,
                PublishType::ObjectDeploy,
                None,
            )?
            .payloads;

            let size = &payloads
                .iter()
                .map(bcs::serialized_size)
                .sum::<Result<usize, _>>()?;
            println!("package size {} bytes", size);
            let message = format!("Publishing package in chunked mode will submit {} transactions for staging and publishing code.\n", &payloads.len());
            println!("{}", message.bold());

            submit_chunked_publish_transactions(payloads, &self.txn_options).await
        } else {
            let package_publication_data = create_package_publication_data_from_built_package(
                package,
                PublishType::ObjectDeploy,
                Some(object_address),
            )?;
            let size = bcs::serialized_size(&package_publication_data.payload)?;
            println!("package size {} bytes", size);

            if !self.override_size_check_option.override_size_check
                && size > MAX_PUBLISH_PACKAGE_SIZE
            {
                return Err(CliError::UnexpectedError(format!(
                    "The package is larger than {} bytes ({} bytes)! To lower the size \
                you may want to include less artifacts via `--included-artifacts`. \
                You can also override this check with `--override-size-check. \
                Alternatively, you can use the `--chunked-publish` to enable \
                chunked publish mode, which chunks down the package and deploys it in several stages.",
                    MAX_PUBLISH_PACKAGE_SIZE, size
                )));
            }
            self.txn_options
                .submit_transaction(package_publication_data.payload)
                .await
                .map(TransactionSummary::from)
        };

        if result.is_ok() {
            println!(
                "Code was successfully deployed to object address {}",
                object_address
            );
        }
        result
    }
}

/// Upgrades the modules in a Move package deployed under an object.
#[derive(Parser)]
pub struct UpgradeObjectPackage {
    /// Address of the object the package was deployed to
    ///
    /// This must be an already deployed object containing the package
    /// if the package is not already created, it will fail.
    #[clap(long, value_parser = crate::common::types::load_account_arg)]
    pub(crate) object_address: AccountAddress,
    #[clap(flatten)]
    pub(crate) override_size_check_option: OverrideSizeCheckOption,
    #[clap(flatten)]
    pub(crate) chunked_publish_option: ChunkedPublishOption,
    #[clap(flatten)]
    pub(crate) included_artifacts_args: IncludedArtifactsArgs,
    #[clap(flatten)]
    pub(crate) move_options: MovePackageDir,
    #[clap(flatten)]
    pub(crate) txn_options: TransactionOptions,
}

#[async_trait]
impl CliCommand<TransactionSummary> for UpgradeObjectPackage {
    fn command_name(&self) -> &'static str {
        "UpgradeObjectPackage"
    }

    async fn execute(self) -> CliTypedResult<TransactionSummary> {
        let options = get_build_options(&(self.included_artifacts_args), &(self.move_options));
        let built_package = BuiltPackage::build(self.move_options.get_package_path()?, options)?;
        let url = self
            .txn_options
            .rest_options
            .url(&self.txn_options.profile_options)?;

        // Get the `PackageRegistry` at the given object address.
        let registry = CachedPackageRegistry::create(url, self.object_address, false).await?;
        let package = registry
            .get_package(built_package.name())
            .await
            .map_err(|s| CliError::CommandArgumentError(s.to_string()))?;

        if package.upgrade_policy() == UpgradePolicy::immutable() {
            return Err(CliError::CommandArgumentError(
                "A package with upgrade policy `immutable` cannot be upgraded".to_owned(),
            ));
        }

        let message = format!(
            "Do you want to upgrade the package '{}' at object address {}",
            package.name(),
            self.object_address
        );
        prompt_yes_with_override(&message, self.txn_options.prompt_options)?;

        let result = if self.chunked_publish_option.chunked_publish {
            let payloads = create_chunked_publish_payloads_from_built_package(
                built_package,
                PublishType::ObjectUpgrade,
                Some(self.object_address),
            )?
            .payloads;

            let size = &payloads
                .iter()
                .map(bcs::serialized_size)
                .sum::<Result<usize, _>>()?;
            println!("package size {} bytes", size);
            let message = format!("Upgrading package in chunked mode will submit {} transactions for staging and upgrading code.\n", &payloads.len());
            println!("{}", message.bold());
            submit_chunked_publish_transactions(payloads, &self.txn_options).await
        } else {
            let payload = create_package_publication_data_from_built_package(
                built_package,
                PublishType::ObjectUpgrade,
                Some(self.object_address),
            )?
            .payload;

            let size = bcs::serialized_size(&payload)?;
            println!("package size {} bytes", size);

            if !self.override_size_check_option.override_size_check
                && size > MAX_PUBLISH_PACKAGE_SIZE
            {
                return Err(CliError::UnexpectedError(format!(
                    "The package is larger than {} bytes ({} bytes)! To lower the size \
                you may want to include less artifacts via `--included-artifacts`. \
                You can also override this check with `--override-size-check. \
                Alternatively, you can use the `--chunked-publish` to enable \
                chunked publish mode, which chunks down the package and deploys it in several stages.",
                    MAX_PUBLISH_PACKAGE_SIZE, size
                )));
            }
            self.txn_options
                .submit_transaction(payload)
                .await
                .map(TransactionSummary::from)
        };

        if result.is_ok() {
            println!(
                "Code was successfully upgraded at object address {}",
                self.object_address
            );
        }
        result
    }
}

async fn submit_chunked_publish_transactions(
    payloads: Vec<TransactionPayload>,
    txn_options: &TransactionOptions,
) -> CliTypedResult<TransactionSummary> {
    let mut publishing_result = Err(CliError::UnexpectedError(
        "No payload provided for batch transaction run".to_string(),
    ));
    let payloads_length = payloads.len() as u64;
    let mut tx_hashes = vec![];

    let account_address = txn_options.profile_options.account_address()?;

    if !is_staging_area_empty(txn_options).await? {
        let message = format!(
            "The resource {}::large_packages::StagingArea under account {} is not empty.\
        \nThis may cause package publishing to fail if the data is unexpected. \
        \nUse the `aptos move clear-staging-area` command to clean up the `StagingArea` resource under the account.",
            LARGE_PACKAGES_MODULE_ADDRESS, account_address,
        )
            .bold();
        println!("{}", message);
        prompt_yes_with_override("Do you want to proceed?", txn_options.prompt_options)?;
    }

    for (idx, payload) in payloads.into_iter().enumerate() {
        println!("Transaction {} of {}", idx + 1, payloads_length);
        let result = txn_options
            .submit_transaction(payload)
            .await
            .map(TransactionSummary::from);

        match result {
            Ok(tx_summary) => {
                let tx_hash = tx_summary.transaction_hash.to_string();
                println!("Submitted Successfully ({})\n", &tx_hash);
                tx_hashes.push(tx_hash);
                publishing_result = Ok(tx_summary);
            },

            Err(e) => {
                println!("Caution: An error occurred while submitting chunked publish transactions. \
                \nDue to this error, there may be incomplete data left in the `StagingArea` resource. \
                \nThis could cause further errors if you attempt to run the chunked publish command again. \
                \nTo avoid this, use the `aptos move clear-staging-area` command to clean up the `StagingArea` resource under your account before retrying.");
                return Err(e);
            },
        }
    }

    println!(
        "{}",
        "All Transactions Submitted Successfully.".bold().green()
    );
    let tx_hash_formatted = format!(
        "Submitted Transactions:\n[\n    {}\n]",
        tx_hashes
            .iter()
            .map(|tx| format!("\"{}\"", tx))
            .collect::<Vec<_>>()
            .join(",\n    ")
    );
    println!("\n{}\n", tx_hash_formatted);
    publishing_result
}

async fn is_staging_area_empty(txn_options: &TransactionOptions) -> CliTypedResult<bool> {
    let url = txn_options.rest_options.url(&txn_options.profile_options)?;
    let client = Client::new(url);

    let staging_area_response = client
        .get_account_resource(
            txn_options.profile_options.account_address()?,
            &format!(
                "{}::large_packages::StagingArea",
                LARGE_PACKAGES_MODULE_ADDRESS
            ),
        )
        .await;

    match staging_area_response {
        Ok(response) => match response.into_inner() {
            Some(_) => Ok(false), // StagingArea is not empty
            None => Ok(true),     // TODO: determine which case this is
        },
        Err(RestError::Api(aptos_error_response))
            if aptos_error_response.error.error_code == AptosErrorCode::ResourceNotFound =>
        {
            Ok(true) // The resource doesn't exist
        },
        Err(rest_err) => Err(CliError::from(rest_err)),
    }
}

/// Cleans up the `StagingArea` resource under an account, which is used for chunked publish mode.
#[derive(Parser)]
pub struct ClearStagingArea {
    #[clap(flatten)]
    pub(crate) txn_options: TransactionOptions,
}

#[async_trait]
impl CliCommand<TransactionSummary> for ClearStagingArea {
    fn command_name(&self) -> &'static str {
        "ClearStagingArea"
    }

    async fn execute(self) -> CliTypedResult<TransactionSummary> {
        println!(
            "Cleaning up resource {}::large_packages::StagingArea under account {}.",
            LARGE_PACKAGES_MODULE_ADDRESS,
            self.txn_options.profile_options.account_address()?
        );
        let payload = large_packages_cleanup_staging_area();
        self.txn_options
            .submit_transaction(payload)
            .await
            .map(TransactionSummary::from)
    }
}

/// Publishes the modules in a Move package to the Aptos blockchain under a resource account
#[derive(Parser)]
pub struct CreateResourceAccountAndPublishPackage {
    /// The named address for compiling and using in the contract
    ///
    /// This will take the derived account address for the resource account and put it in this location
    #[clap(long)]
    pub(crate) address_name: String,

    #[clap(flatten)]
    pub(crate) override_size_check_option: OverrideSizeCheckOption,

    #[clap(flatten)]
    pub(crate) seed_args: ResourceAccountSeed,
    #[clap(flatten)]
    pub(crate) included_artifacts_args: IncludedArtifactsArgs,
    #[clap(flatten)]
    pub(crate) move_options: MovePackageDir,
    #[clap(flatten)]
    pub(crate) txn_options: TransactionOptions,
}

#[async_trait]
impl CliCommand<TransactionSummary> for CreateResourceAccountAndPublishPackage {
    fn command_name(&self) -> &'static str {
        "ResourceAccountPublishPackage"
    }

    async fn execute(self) -> CliTypedResult<TransactionSummary> {
        let CreateResourceAccountAndPublishPackage {
            address_name,
            mut move_options,
            txn_options,
            override_size_check_option,
            included_artifacts_args,
            seed_args,
        } = self;

        let account = if let Some(Some(account)) = CliConfig::load_profile(
            txn_options.profile_options.profile_name(),
            ConfigSearchMode::CurrentDirAndParents,
        )?
        .map(|p| p.account)
        {
            account
        } else {
            return Err(CliError::CommandArgumentError(
                "Please provide an account using --profile or run aptos init".to_string(),
            ));
        };
        let seed = seed_args.seed()?;

        let resource_address = create_resource_address(account, &seed);
        move_options.add_named_address(address_name, resource_address.to_string());

        let package_path = move_options.get_package_path()?;
        let options = included_artifacts_args.included_artifacts.build_options(
            move_options.dev,
            move_options.skip_fetch_latest_git_deps,
            move_options.named_addresses(),
            move_options.override_std,
            move_options.bytecode_version,
            move_options.compiler_version,
            move_options.language_version,
            move_options.skip_attribute_checks,
            move_options.check_test_code,
        );
        let package = BuiltPackage::build(package_path, options)?;
        let compiled_units = package.extract_code();

        // Send the compiled module and metadata using the code::publish_package_txn.
        let metadata = package.extract_metadata()?;

        let message = format!(
            "Do you want to publish this package under the resource account's address {}?",
            resource_address
        );
        prompt_yes_with_override(&message, txn_options.prompt_options)?;

        let payload = aptos_cached_packages::aptos_stdlib::resource_account_create_resource_account_and_publish_package(
            seed,
            bcs::to_bytes(&metadata).expect("PackageMetadata has BCS"),
            compiled_units,
        );
        let size = bcs::serialized_size(&payload)?;
        println!("package size {} bytes", size);
        if !override_size_check_option.override_size_check && size > MAX_PUBLISH_PACKAGE_SIZE {
            return Err(CliError::UnexpectedError(format!(
                "The package is larger than {} bytes ({} bytes)! To lower the size \
                you may want to include less artifacts via `--included-artifacts`. \
                You can also override this check with `--override-size-check",
                MAX_PUBLISH_PACKAGE_SIZE, size
            )));
        }
        txn_options
            .submit_transaction(payload)
            .await
            .map(TransactionSummary::from)
    }
}

/// Downloads a package and stores it in a directory named after the package
///
/// This lets you retrieve packages directly from the blockchain for inspection
/// and use as a local dependency in testing.
#[derive(Parser)]
pub struct DownloadPackage {
    /// Address of the account containing the package
    #[clap(long, value_parser = crate::common::types::load_account_arg)]
    pub(crate) account: AccountAddress,

    /// Name of the package
    #[clap(long)]
    pub package: String,

    /// Directory to store downloaded package. Defaults to the current directory.
    #[clap(long, value_parser)]
    pub output_dir: Option<PathBuf>,

    /// Whether to download the bytecode of the package.
    #[clap(long, short)]
    pub bytecode: bool,

    #[clap(flatten)]
    pub(crate) rest_options: RestOptions,
    #[clap(flatten)]
    pub(crate) profile_options: ProfileOptions,
    /// Print metadata of the package
    #[clap(long)]
    pub print_metadata: bool,
}

#[async_trait]
impl CliCommand<&'static str> for DownloadPackage {
    fn command_name(&self) -> &'static str {
        "DownloadPackage"
    }

    async fn execute(self) -> CliTypedResult<&'static str> {
        let url = self.rest_options.url(&self.profile_options)?;
        let registry = CachedPackageRegistry::create(url, self.account, self.bytecode).await?;
        let output_dir = dir_default_to_current(self.output_dir)?;

        let package = registry
            .get_package(self.package)
            .await
            .map_err(|s| CliError::CommandArgumentError(s.to_string()))?;
        if package.upgrade_policy() == UpgradePolicy::arbitrary() {
            return Err(CliError::CommandArgumentError(
                "A package with upgrade policy `arbitrary` cannot be downloaded \
                since it is not safe to depend on such packages."
                    .to_owned(),
            ));
        }
        if self.print_metadata {
            println!("{}", package);
        }
        let package_path = output_dir.join(package.name());
        package
            .save_package_to_disk(package_path.as_path())
            .map_err(|e| CliError::UnexpectedError(format!("Failed to save package: {}", e)))?;
        if self.bytecode {
            for module in package.module_names() {
                if let Some(bytecode) = registry.get_bytecode(module).await? {
                    package.save_bytecode_to_disk(package_path.as_path(), module, bytecode)?
                }
            }
        };
        println!(
            "Saved package with {} module(s) to `{}`",
            package.module_names().len(),
            package_path.display()
        );
        Ok("Download succeeded")
    }
}

/// Downloads a package and verifies the bytecode
///
/// Downloads the package from onchain and verifies the bytecode matches a local compilation of the Move code
#[derive(Parser)]
pub struct VerifyPackage {
    /// Address of the account containing the package
    #[clap(long, value_parser = crate::common::types::load_account_arg)]
    pub(crate) account: AccountAddress,

    /// Artifacts to be generated when building this package.
    #[clap(long, default_value_t = IncludedArtifacts::Sparse)]
    pub(crate) included_artifacts: IncludedArtifacts,

    #[clap(flatten)]
    pub(crate) move_options: MovePackageDir,
    #[clap(flatten)]
    pub(crate) rest_options: RestOptions,
    #[clap(flatten)]
    pub(crate) profile_options: ProfileOptions,
}

#[async_trait]
impl CliCommand<&'static str> for VerifyPackage {
    fn command_name(&self) -> &'static str {
        "VerifyPackage"
    }

    async fn execute(self) -> CliTypedResult<&'static str> {
        // First build the package locally to get the package metadata
        let build_options = BuildOptions {
            install_dir: self.move_options.output_dir.clone(),
            bytecode_version: self.move_options.bytecode_version,
            ..self.included_artifacts.build_options(
                self.move_options.dev,
                self.move_options.skip_fetch_latest_git_deps,
                self.move_options.named_addresses(),
                self.move_options.override_std.clone(),
                self.move_options.bytecode_version,
                self.move_options.compiler_version,
                self.move_options.language_version,
                self.move_options.skip_attribute_checks,
                self.move_options.check_test_code,
            )
        };
        let pack = BuiltPackage::build(self.move_options.get_package_path()?, build_options)
            .map_err(|e| CliError::MoveCompilationError(format!("{:#}", e)))?;
        let compiled_metadata = pack.extract_metadata()?;

        // Now pull the compiled package
        let url = self.rest_options.url(&self.profile_options)?;
        let registry = CachedPackageRegistry::create(url, self.account, false).await?;
        let package = registry
            .get_package(pack.name())
            .await
            .map_err(|s| CliError::CommandArgumentError(s.to_string()))?;

        // We can't check the arbitrary, because it could change on us
        if package.upgrade_policy() == UpgradePolicy::arbitrary() {
            return Err(CliError::CommandArgumentError(
                "A package with upgrade policy `arbitrary` cannot be downloaded \
                since it is not safe to depend on such packages."
                    .to_owned(),
            ));
        }

        // Verify that the source digest matches
        package.verify(&compiled_metadata)?;

        Ok("Successfully verified source of package")
    }
}

/// Lists information about packages and modules on-chain for an account
#[derive(Parser)]
pub struct ListPackage {
    /// Address of the account for which to list packages.
    #[clap(long, value_parser = crate::common::types::load_account_arg)]
    pub(crate) account: AccountAddress,

    /// Type of items to query
    ///
    /// Current supported types `[packages]`
    #[clap(long, default_value_t = MoveListQuery::Packages)]
    query: MoveListQuery,

    #[clap(flatten)]
    rest_options: RestOptions,
    #[clap(flatten)]
    pub(crate) profile_options: ProfileOptions,
}

#[derive(ValueEnum, Clone, Copy, Debug)]
pub enum MoveListQuery {
    Packages,
}

impl Display for MoveListQuery {
    fn fmt(&self, f: &mut Formatter<'_>) -> std::fmt::Result {
        f.write_str(match self {
            MoveListQuery::Packages => "packages",
        })
    }
}

impl FromStr for MoveListQuery {
    type Err = &'static str;

    fn from_str(s: &str) -> Result<Self, Self::Err> {
        match s.to_lowercase().as_str() {
            "packages" => Ok(MoveListQuery::Packages),
            _ => Err("Invalid query. Valid values are modules, packages"),
        }
    }
}

#[async_trait]
impl CliCommand<&'static str> for ListPackage {
    fn command_name(&self) -> &'static str {
        "ListPackage"
    }

    async fn execute(self) -> CliTypedResult<&'static str> {
        let url = self.rest_options.url(&self.profile_options)?;
        let registry = CachedPackageRegistry::create(url, self.account, false).await?;
        match self.query {
            MoveListQuery::Packages => {
                for name in registry.package_names() {
                    let data = registry.get_package(name).await?;
                    println!("package {}", data.name());
                    println!("  upgrade_policy: {}", data.upgrade_policy());
                    println!("  upgrade_number: {}", data.upgrade_number());
                    println!("  source_digest: {}", data.source_digest());
                    println!("  modules: {}", data.module_names().into_iter().join(", "));
                }
            },
        }
        Ok("list succeeded")
    }
}

/// Cleans derived artifacts of a package.
#[derive(Parser)]
pub struct CleanPackage {
    #[clap(flatten)]
    pub(crate) move_options: MovePackageDir,
    #[clap(flatten)]
    pub(crate) prompt_options: PromptOptions,
}

#[async_trait]
impl CliCommand<&'static str> for CleanPackage {
    fn command_name(&self) -> &'static str {
        "CleanPackage"
    }

    async fn execute(self) -> CliTypedResult<&'static str> {
        let path = self.move_options.get_package_path()?;
        let build_dir = path.join("build");
        // Only remove the build dir if it exists, allowing for users to still clean their cache
        if build_dir.exists() {
            std::fs::remove_dir_all(build_dir.as_path())
                .map_err(|e| CliError::IO(build_dir.display().to_string(), e))?;
        }

        let move_dir = PathBuf::from(MOVE_HOME.as_str());
        if move_dir.exists()
            && prompt_yes_with_override(
                &format!(
                    "Do you also want to delete the local package download cache at `{}`?",
                    move_dir.display()
                ),
                self.prompt_options,
            )
            .is_ok()
        {
            std::fs::remove_dir_all(move_dir.as_path())
                .map_err(|e| CliError::IO(move_dir.display().to_string(), e))?;
        }
        Ok("succeeded")
    }
}

/// Run a Move function
#[derive(Parser)]
pub struct RunFunction {
    #[clap(flatten)]
    pub(crate) entry_function_args: EntryFunctionArguments,
    #[clap(flatten)]
    pub(crate) txn_options: TransactionOptions,
}

#[async_trait]
impl CliCommand<TransactionSummary> for RunFunction {
    fn command_name(&self) -> &'static str {
        "RunFunction"
    }

    async fn execute(self) -> CliTypedResult<TransactionSummary> {
        profile_or_submit(
            TransactionPayload::EntryFunction(self.entry_function_args.try_into()?),
            &self.txn_options,
        )
        .await
    }
}

/// Run a view function
#[derive(Parser)]
pub struct ViewFunction {
    #[clap(flatten)]
    pub(crate) entry_function_args: EntryFunctionArguments,
    #[clap(flatten)]
    pub(crate) txn_options: TransactionOptions,
}

#[async_trait]
impl CliCommand<Vec<serde_json::Value>> for ViewFunction {
    fn command_name(&self) -> &'static str {
        "RunViewFunction"
    }

    async fn execute(self) -> CliTypedResult<Vec<serde_json::Value>> {
        self.txn_options
            .view(self.entry_function_args.try_into()?)
            .await
    }
}

/// Run a Move script
#[derive(Parser)]
pub struct RunScript {
    #[clap(flatten)]
    pub(crate) txn_options: TransactionOptions,
    #[clap(flatten)]
    pub(crate) compile_proposal_args: CompileScriptFunction,
    #[clap(flatten)]
    pub(crate) script_function_args: ScriptFunctionArguments,
}

#[async_trait]
impl CliCommand<TransactionSummary> for RunScript {
    fn command_name(&self) -> &'static str {
        "RunScript"
    }

    async fn execute(self) -> CliTypedResult<TransactionSummary> {
        let (bytecode, _script_hash) = self
            .compile_proposal_args
            .compile("RunScript", self.txn_options.prompt_options)?;

        profile_or_submit(
            self.script_function_args.create_script_payload(bytecode)?,
            &self.txn_options,
        )
        .await
    }
}

#[derive(Clone, Debug)]
pub enum ReplayNetworkSelection {
    Mainnet,
    Testnet,
    Devnet,
    RestEndpoint(String),
}

/// Replay a comitted transaction using a local VM.
#[derive(Parser, Debug)]
pub struct Replay {
    /// The network to replay on.
    ///
    /// Possible values:
    ///     mainnet, testnet, <REST_ENDPOINT_URL>
    #[clap(long)]
    pub(crate) network: ReplayNetworkSelection,

    /// The id of the transaction to replay. Also being referred to as "version" in some contexts.
    #[clap(long)]
    pub(crate) txn_id: u64,

    /// If this option is set, benchmark the transaction and report the running time(s).
    #[clap(long)]
    pub(crate) benchmark: bool,

    /// If this option is set, profile the transaction and generate a detailed report of its gas usage.
    #[clap(long)]
    pub(crate) profile_gas: bool,

    /// If present, skip the comparison against the expected transaction output.
    #[clap(long)]
    pub(crate) skip_comparison: bool,
}

impl FromStr for ReplayNetworkSelection {
    type Err = CliError;

    fn from_str(s: &str) -> Result<Self, Self::Err> {
        Ok(match s {
            "mainnet" => Self::Mainnet,
            "testnet" => Self::Testnet,
            "devnet" => Self::Devnet,
            _ => Self::RestEndpoint(s.to_owned()),
        })
    }
}

#[async_trait]
impl CliCommand<TransactionSummary> for Replay {
    fn command_name(&self) -> &'static str {
        "Replay"
    }

    async fn execute(self) -> CliTypedResult<TransactionSummary> {
        use ReplayNetworkSelection::*;

        if self.profile_gas && self.benchmark {
            return Err(CliError::UnexpectedError(
                "Cannot perform benchmarking and gas profiling at the same time.".to_string(),
            ));
        }

        let rest_endpoint = match &self.network {
            Mainnet => "https://fullnode.mainnet.aptoslabs.com",
            Testnet => "https://fullnode.testnet.aptoslabs.com",
            Devnet => "https://fullnode.devnet.aptoslabs.com",
            RestEndpoint(url) => url,
        };

        let debugger = AptosDebugger::rest_client(Client::new(
            Url::parse(rest_endpoint)
                .map_err(|_err| CliError::UnableToParse("url", rest_endpoint.to_string()))?,
        ))?;

        // Fetch the transaction to replay.
        let (txn, txn_info) = debugger
            .get_committed_transaction_at_version(self.txn_id)
            .await?;

        let txn = match txn {
            Transaction::UserTransaction(txn) => txn,
            _ => {
                return Err(CliError::UnexpectedError(
                    "Unsupported transaction type. Only user transactions are supported."
                        .to_string(),
                ))
            },
        };

        let hash = txn.committed_hash();

        // Execute the transaction.
        let (vm_status, vm_output) = if self.profile_gas {
            println!("Profiling transaction...");
            local_simulation::profile_transaction_using_debugger(
                &debugger,
                self.txn_id,
                txn.clone(),
                hash,
            )?
        } else if self.benchmark {
            println!("Benchmarking transaction...");
            local_simulation::benchmark_transaction_using_debugger(
                &debugger,
                self.txn_id,
                txn.clone(),
                hash,
            )?
        } else {
            println!("Replaying transaction...");
            local_simulation::run_transaction_using_debugger(
                &debugger,
                self.txn_id,
                txn.clone(),
                hash,
            )?
        };

        // Materialize into transaction output and check if the outputs match.
        let state_view = debugger.state_view_at_version(self.txn_id);
        let resolver = state_view.as_move_resolver();

        let txn_output = vm_output
            .try_materialize_into_transaction_output(&resolver)
            .map_err(|err| {
                CliError::UnexpectedError(format!(
                    "Failed to materialize into transaction output: {}",
                    err
                ))
            })?;

        if !self.skip_comparison {
            txn_output
                .ensure_match_transaction_info(self.txn_id, &txn_info, None, None)
                .map_err(|msg| CliError::UnexpectedError(msg.to_string()))?;
        }

        // Generate the transaction summary.
        let success = match txn_output.status() {
            TransactionStatus::Keep(exec_status) => Some(exec_status.is_success()),
            TransactionStatus::Discard(_) | TransactionStatus::Retry => None,
        };

        let summary = TransactionSummary {
            transaction_hash: txn.committed_hash().into(),
            gas_used: Some(txn_output.gas_used()),
            gas_unit_price: Some(txn.gas_unit_price()),
            pending: None,
            sender: Some(txn.sender()),
            sequence_number: Some(txn.sequence_number()),
            success,
            timestamp_us: None,
            version: Some(self.txn_id),
            vm_status: Some(vm_status.to_string()),
        };

        Ok(summary)
    }
}

#[derive(Clone, Debug, PartialEq, Eq)]
pub(crate) enum FunctionArgType {
    Address,
    Bool,
    Hex,
    String,
    U8,
    U16,
    U32,
    U64,
    U128,
    U256,
    Raw,
}

impl Display for FunctionArgType {
    fn fmt(&self, f: &mut Formatter<'_>) -> std::fmt::Result {
        match self {
            FunctionArgType::Address => write!(f, "address"),
            FunctionArgType::Bool => write!(f, "bool"),
            FunctionArgType::Hex => write!(f, "hex"),
            FunctionArgType::String => write!(f, "string"),
            FunctionArgType::U8 => write!(f, "u8"),
            FunctionArgType::U16 => write!(f, "u16"),
            FunctionArgType::U32 => write!(f, "u32"),
            FunctionArgType::U64 => write!(f, "u64"),
            FunctionArgType::U128 => write!(f, "u128"),
            FunctionArgType::U256 => write!(f, "u256"),
            FunctionArgType::Raw => write!(f, "raw"),
        }
    }
}

impl FunctionArgType {
    /// Parse a standalone argument (not a vector) from string slice into BCS representation.
    fn parse_arg_str(&self, arg: &str) -> CliTypedResult<Vec<u8>> {
        match self {
            FunctionArgType::Address => bcs::to_bytes(
                &load_account_arg(arg)
                    .map_err(|err| CliError::UnableToParse("address", err.to_string()))?,
            )
            .map_err(|err| CliError::BCS("arg", err)),
            FunctionArgType::Bool => bcs::to_bytes(
                &bool::from_str(arg)
                    .map_err(|err| CliError::UnableToParse("bool", err.to_string()))?,
            )
            .map_err(|err| CliError::BCS("arg", err)),
            FunctionArgType::Hex => bcs::to_bytes(
                HexEncodedBytes::from_str(arg)
                    .map_err(|err| CliError::UnableToParse("hex", err.to_string()))?
                    .inner(),
            )
            .map_err(|err| CliError::BCS("arg", err)),
            FunctionArgType::String => bcs::to_bytes(arg).map_err(|err| CliError::BCS("arg", err)),
            FunctionArgType::U8 => bcs::to_bytes(
                &u8::from_str(arg).map_err(|err| CliError::UnableToParse("u8", err.to_string()))?,
            )
            .map_err(|err| CliError::BCS("arg", err)),
            FunctionArgType::U16 => bcs::to_bytes(
                &u16::from_str(arg)
                    .map_err(|err| CliError::UnableToParse("u16", err.to_string()))?,
            )
            .map_err(|err| CliError::BCS("arg", err)),
            FunctionArgType::U32 => bcs::to_bytes(
                &u32::from_str(arg)
                    .map_err(|err| CliError::UnableToParse("u32", err.to_string()))?,
            )
            .map_err(|err| CliError::BCS("arg", err)),
            FunctionArgType::U64 => bcs::to_bytes(
                &u64::from_str(arg)
                    .map_err(|err| CliError::UnableToParse("u64", err.to_string()))?,
            )
            .map_err(|err| CliError::BCS("arg", err)),
            FunctionArgType::U128 => bcs::to_bytes(
                &u128::from_str(arg)
                    .map_err(|err| CliError::UnableToParse("u128", err.to_string()))?,
            )
            .map_err(|err| CliError::BCS("arg", err)),
            FunctionArgType::U256 => bcs::to_bytes(
                &U256::from_str(arg)
                    .map_err(|err| CliError::UnableToParse("u256", err.to_string()))?,
            )
            .map_err(|err| CliError::BCS("arg", err)),
            FunctionArgType::Raw => Ok(HexEncodedBytes::from_str(arg)
                .map_err(|err| CliError::UnableToParse("raw", err.to_string()))?
                .inner()
                .to_vec()),
        }
    }

    /// Recursively parse argument JSON into BCS representation.
    pub fn parse_arg_json(&self, arg: &serde_json::Value) -> CliTypedResult<ArgWithType> {
        match arg {
            serde_json::Value::Bool(value) => Ok(ArgWithType {
                _ty: self.clone(),
                _vector_depth: 0,
                arg: self.parse_arg_str(value.to_string().as_str())?,
            }),
            serde_json::Value::Number(value) => Ok(ArgWithType {
                _ty: self.clone(),
                _vector_depth: 0,
                arg: self.parse_arg_str(value.to_string().as_str())?,
            }),
            serde_json::Value::String(value) => Ok(ArgWithType {
                _ty: self.clone(),
                _vector_depth: 0,
                arg: self.parse_arg_str(value.as_str())?,
            }),
            serde_json::Value::Array(_) => {
                let mut bcs: Vec<u8> = vec![]; // BCS representation of argument.
                let mut common_sub_arg_depth = None;
                // Prepend argument sequence length to BCS bytes vector.
                write_u64_as_uleb128(&mut bcs, arg.as_array().unwrap().len());
                // Loop over all of the vector's sub-arguments, which may also be vectors:
                for sub_arg in arg.as_array().unwrap() {
                    let ArgWithType {
                        _ty: _,
                        _vector_depth: sub_arg_depth,
                        arg: mut sub_arg_bcs,
                    } = self.parse_arg_json(sub_arg)?;
                    // Verify all sub-arguments have same depth.
                    if let Some(check_depth) = common_sub_arg_depth {
                        if check_depth != sub_arg_depth {
                            return Err(CliError::CommandArgumentError(
                                "Variable vector depth".to_string(),
                            ));
                        }
                    };
                    common_sub_arg_depth = Some(sub_arg_depth);
                    bcs.append(&mut sub_arg_bcs); // Append sub-argument BCS.
                }
                // Default sub-argument depth is 0 for when no sub-arguments were looped over.
                Ok(ArgWithType {
                    _ty: self.clone(),
                    _vector_depth: common_sub_arg_depth.unwrap_or(0) + 1,
                    arg: bcs,
                })
            },
            serde_json::Value::Null => {
                Err(CliError::CommandArgumentError("Null argument".to_string()))
            },
            serde_json::Value::Object(_) => Err(CliError::CommandArgumentError(
                "JSON object argument".to_string(),
            )),
        }
    }
}

// TODO use from move_binary_format::file_format_common if it is made public.
fn write_u64_as_uleb128(binary: &mut Vec<u8>, mut val: usize) {
    loop {
        let cur = val & 0x7F;
        if cur != val {
            binary.push((cur | 0x80) as u8);
            val >>= 7;
        } else {
            binary.push(cur as u8);
            break;
        }
    }
}

impl FromStr for FunctionArgType {
    type Err = CliError;

    fn from_str(s: &str) -> Result<Self, Self::Err> {
        match s.to_lowercase().as_str() {
            "address" => Ok(FunctionArgType::Address),
            "bool" => Ok(FunctionArgType::Bool),
            "hex" => Ok(FunctionArgType::Hex),
            "string" => Ok(FunctionArgType::String),
            "u8" => Ok(FunctionArgType::U8),
            "u16" => Ok(FunctionArgType::U16),
            "u32" => Ok(FunctionArgType::U32),
            "u64" => Ok(FunctionArgType::U64),
            "u128" => Ok(FunctionArgType::U128),
            "u256" => Ok(FunctionArgType::U256),
            "raw" => Ok(FunctionArgType::Raw),
            str => {
                Err(CliError::CommandArgumentError(format!(
                    "Invalid arg type '{}'.  Must be one of: ['{}','{}','{}','{}','{}','{}','{}','{}','{}','{}','{}']",
                    str,
                    FunctionArgType::Address,
                    FunctionArgType::Bool,
                    FunctionArgType::Hex,
                    FunctionArgType::String,
                    FunctionArgType::U8,
                    FunctionArgType::U16,
                    FunctionArgType::U32,
                    FunctionArgType::U64,
                    FunctionArgType::U128,
                    FunctionArgType::U256,
                    FunctionArgType::Raw)))
            }
        }
    }
}

/// A parseable arg with a type separated by a colon
#[derive(Clone, Debug)]
pub struct ArgWithType {
    pub(crate) _ty: FunctionArgType,
    pub(crate) _vector_depth: u8,
    pub(crate) arg: Vec<u8>,
}

impl ArgWithType {
    pub fn address(account_address: AccountAddress) -> Self {
        ArgWithType {
            _ty: FunctionArgType::Address,
            _vector_depth: 0,
            arg: bcs::to_bytes(&account_address).unwrap(),
        }
    }

    pub fn u64(arg: u64) -> Self {
        ArgWithType {
            _ty: FunctionArgType::U64,
            _vector_depth: 0,
            arg: bcs::to_bytes(&arg).unwrap(),
        }
    }

    pub fn bytes(arg: Vec<u8>) -> Self {
        ArgWithType {
            _ty: FunctionArgType::Raw,
            _vector_depth: 0,
            arg: bcs::to_bytes(&arg).unwrap(),
        }
    }

    pub fn raw(arg: Vec<u8>) -> Self {
        ArgWithType {
            _ty: FunctionArgType::Raw,
            _vector_depth: 0,
            arg,
        }
    }

    pub fn bcs_value_to_json<'a, T: Deserialize<'a> + Serialize>(
        &'a self,
    ) -> CliTypedResult<serde_json::Value> {
        match self._vector_depth {
            0 => match self._ty.clone() {
                FunctionArgType::U64 => {
                    serde_json::to_value(bcs::from_bytes::<u64>(&self.arg)?.to_string())
                        .map_err(|err| CliError::UnexpectedError(err.to_string()))
                },
                FunctionArgType::U128 => {
                    serde_json::to_value(bcs::from_bytes::<u128>(&self.arg)?.to_string())
                        .map_err(|err| CliError::UnexpectedError(err.to_string()))
                },
                FunctionArgType::U256 => {
                    serde_json::to_value(bcs::from_bytes::<U256>(&self.arg)?.to_string())
                        .map_err(|err| CliError::UnexpectedError(err.to_string()))
                },
                FunctionArgType::Raw => serde_json::to_value(&self.arg)
                    .map_err(|err| CliError::UnexpectedError(err.to_string())),
                _ => serde_json::to_value(bcs::from_bytes::<T>(&self.arg)?)
                    .map_err(|err| CliError::UnexpectedError(err.to_string())),
            },
            1 => match self._ty.clone() {
                FunctionArgType::U64 => {
                    let u64_vector: Vec<u64> = bcs::from_bytes::<Vec<u64>>(&self.arg)?;
                    let string_vector: Vec<String> =
                        u64_vector.iter().map(ToString::to_string).collect();
                    serde_json::to_value(string_vector)
                        .map_err(|err| CliError::UnexpectedError(err.to_string()))
                },
                FunctionArgType::U128 => {
                    let u128_vector: Vec<u128> = bcs::from_bytes::<Vec<u128>>(&self.arg)?;
                    let string_vector: Vec<String> =
                        u128_vector.iter().map(ToString::to_string).collect();
                    serde_json::to_value(string_vector)
                        .map_err(|err| CliError::UnexpectedError(err.to_string()))
                },
                FunctionArgType::U256 => {
                    let u256_vector: Vec<U256> = bcs::from_bytes::<Vec<U256>>(&self.arg)?;
                    let string_vector: Vec<String> =
                        u256_vector.iter().map(ToString::to_string).collect();
                    serde_json::to_value(string_vector)
                        .map_err(|err| CliError::UnexpectedError(err.to_string()))
                },
                FunctionArgType::Raw => serde_json::to_value(&self.arg)
                    .map_err(|err| CliError::UnexpectedError(err.to_string())),
                _ => serde_json::to_value(bcs::from_bytes::<Vec<T>>(&self.arg)?)
                    .map_err(|err| CliError::UnexpectedError(err.to_string())),
            },

            2 => serde_json::to_value(bcs::from_bytes::<Vec<Vec<T>>>(&self.arg)?)
                .map_err(|err| CliError::UnexpectedError(err.to_string())),

            3 => serde_json::to_value(bcs::from_bytes::<Vec<Vec<Vec<T>>>>(&self.arg)?)
                .map_err(|err| CliError::UnexpectedError(err.to_string())),

            4 => serde_json::to_value(bcs::from_bytes::<Vec<Vec<Vec<Vec<T>>>>>(&self.arg)?)
                .map_err(|err| CliError::UnexpectedError(err.to_string())),
            5 => serde_json::to_value(bcs::from_bytes::<Vec<Vec<Vec<Vec<Vec<T>>>>>>(&self.arg)?)
                .map_err(|err| CliError::UnexpectedError(err.to_string())),
            6 => serde_json::to_value(bcs::from_bytes::<Vec<Vec<Vec<Vec<Vec<Vec<T>>>>>>>(
                &self.arg,
            )?)
            .map_err(|err| CliError::UnexpectedError(err.to_string())),
            7 => serde_json::to_value(bcs::from_bytes::<Vec<Vec<Vec<Vec<Vec<Vec<Vec<T>>>>>>>>(
                &self.arg,
            )?)
            .map_err(|err| CliError::UnexpectedError(err.to_string())),
            depth => Err(CliError::UnexpectedError(format!(
                "Vector of depth {depth} is overly nested"
            ))),
        }
    }

    pub fn to_json(&self) -> CliTypedResult<serde_json::Value> {
        match self._ty {
            FunctionArgType::Address => self.bcs_value_to_json::<AccountAddress>(),
            FunctionArgType::Bool => self.bcs_value_to_json::<bool>(),
            FunctionArgType::Hex => self.bcs_value_to_json::<Vec<u8>>(),
            FunctionArgType::String => self.bcs_value_to_json::<String>(),
            FunctionArgType::U8 => self.bcs_value_to_json::<u8>(),
            FunctionArgType::U16 => self.bcs_value_to_json::<u16>(),
            FunctionArgType::U32 => self.bcs_value_to_json::<u32>(),
            FunctionArgType::U64 => self.bcs_value_to_json::<u64>(),
            FunctionArgType::U128 => self.bcs_value_to_json::<u128>(),
            FunctionArgType::U256 => self.bcs_value_to_json::<U256>(),
            FunctionArgType::Raw => serde_json::to_value(&self.arg)
                .map_err(|err| CliError::UnexpectedError(err.to_string())),
        }
        .map_err(|err| {
            CliError::UnexpectedError(format!("Failed to parse argument to JSON {}", err))
        })
    }
}

/// Does not support string arguments that contain the following characters:
///
/// * `,`
/// * `[`
/// * `]`
impl FromStr for ArgWithType {
    type Err = CliError;

    fn from_str(s: &str) -> Result<Self, Self::Err> {
        // Splits on the first colon, returning at most `2` elements
        // This is required to support args that contain a colon
        let parts: Vec<_> = s.splitn(2, ':').collect();
        if parts.len() != 2 {
            return Err(CliError::CommandArgumentError(
                "Arguments must be pairs of <type>:<arg> e.g. bool:true".to_string(),
            ));
        }
        let ty = FunctionArgType::from_str(parts.first().unwrap())?;
        let mut arg = String::from(*parts.last().unwrap());
        // May need to surround with quotes if not an array, so arg can be parsed into JSON.
        if !arg.starts_with('[') {
            if let FunctionArgType::Address
            | FunctionArgType::Hex
            | FunctionArgType::String
            | FunctionArgType::Raw = ty
            {
                arg = format!("\"{}\"", arg);
            }
        }
        let json = serde_json::from_str::<serde_json::Value>(arg.as_str())
            .map_err(|err| CliError::UnexpectedError(err.to_string()))?;
        ty.parse_arg_json(&json)
    }
}

impl TryInto<TransactionArgument> for &ArgWithType {
    type Error = CliError;

    fn try_into(self) -> Result<TransactionArgument, Self::Error> {
        if self._vector_depth > 0 && self._ty != FunctionArgType::U8 {
            return Err(CliError::UnexpectedError(
                "Unable to parse non-u8 vector to transaction argument".to_string(),
            ));
        }
        match self._ty {
            FunctionArgType::Address => Ok(TransactionArgument::Address(txn_arg_parser(
                &self.arg, "address",
            )?)),
            FunctionArgType::Bool => Ok(TransactionArgument::Bool(txn_arg_parser(
                &self.arg, "bool",
            )?)),
            FunctionArgType::Hex => Ok(TransactionArgument::U8Vector(txn_arg_parser(
                &self.arg, "hex",
            )?)),
            FunctionArgType::String => Ok(TransactionArgument::U8Vector(txn_arg_parser(
                &self.arg, "string",
            )?)),
            FunctionArgType::U8 => match self._vector_depth {
                0 => Ok(TransactionArgument::U8(txn_arg_parser(&self.arg, "u8")?)),
                1 => Ok(TransactionArgument::U8Vector(txn_arg_parser(
                    &self.arg,
                    "vector<u8>",
                )?)),
                depth => Err(CliError::UnexpectedError(format!(
                    "Unable to parse u8 vector of depth {} to transaction argument",
                    depth
                ))),
            },
            FunctionArgType::U16 => Ok(TransactionArgument::U16(txn_arg_parser(&self.arg, "u16")?)),
            FunctionArgType::U32 => Ok(TransactionArgument::U32(txn_arg_parser(&self.arg, "u32")?)),
            FunctionArgType::U64 => Ok(TransactionArgument::U64(txn_arg_parser(&self.arg, "u64")?)),
            FunctionArgType::U128 => Ok(TransactionArgument::U128(txn_arg_parser(
                &self.arg, "u128",
            )?)),
            FunctionArgType::U256 => Ok(TransactionArgument::U256(txn_arg_parser(
                &self.arg, "u256",
            )?)),
            FunctionArgType::Raw => Ok(TransactionArgument::U8Vector(txn_arg_parser(
                &self.arg, "raw",
            )?)),
        }
    }
}

fn txn_arg_parser<T: serde::de::DeserializeOwned>(
    data: &[u8],
    label: &'static str,
) -> Result<T, CliError> {
    bcs::from_bytes(data).map_err(|err| CliError::UnableToParse(label, err.to_string()))
}

/// Identifier of a module member (function or struct).
/// Duplicated from aptos_types, as we also need to load_account_arg from the CLI.
#[derive(Debug, Clone)]
pub struct MemberId {
    pub module_id: ModuleId,
    pub member_id: Identifier,
}

fn parse_member_id(function_id: &str) -> CliTypedResult<MemberId> {
    let ids: Vec<&str> = function_id.split_terminator("::").collect();
    if ids.len() != 3 {
        return Err(CliError::CommandArgumentError(
            "FunctionId is not well formed.  Must be of the form <address>::<module>::<function>"
                .to_string(),
        ));
    }
    let address = load_account_arg(ids.first().unwrap())?;
    let module = Identifier::from_str(ids.get(1).unwrap())
        .map_err(|err| CliError::UnableToParse("Module Name", err.to_string()))?;
    let member_id = Identifier::from_str(ids.get(2).unwrap())
        .map_err(|err| CliError::UnableToParse("Member Name", err.to_string()))?;
    let module_id = ModuleId::new(address, module);
    Ok(MemberId {
        module_id,
        member_id,
    })
}

impl FromStr for MemberId {
    type Err = CliError;

    fn from_str(s: &str) -> Result<Self, Self::Err> {
        parse_member_id(s)
    }
}<|MERGE_RESOLUTION|>--- conflicted
+++ resolved
@@ -100,10 +100,7 @@
     BuildPublishPayload(BuildPublishPayload),
     Clean(CleanPackage),
     ClearStagingArea(ClearStagingArea),
-<<<<<<< HEAD
-=======
     #[clap(alias = "build")]
->>>>>>> 5a7f67f2
     Compile(CompilePackage),
     #[clap(alias = "build-script")]
     CompileScript(CompileScript),
