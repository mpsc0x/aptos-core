// Copyright © Aptos Foundation
// Parts of the project are originally copyright © Meta Platforms, Inc.
// SPDX-License-Identifier: Apache-2.0

#![forbid(unsafe_code)]

mod indexer;
mod logger;
// mod network;
mod network2;
mod services;
mod state_sync;
mod storage;
pub mod utils;

#[cfg(test)]
mod tests;

use anyhow::anyhow;
use aptos_api::bootstrap as bootstrap_api;
use aptos_build_info::build_information;
use aptos_config::config::{merge_node_config, NodeConfig, PersistableConfig};
use aptos_framework::ReleaseBundle;
use aptos_logger::{prelude::*, telemetry_log_writer::TelemetryLog, Level, LoggerFilterUpdater};
use aptos_network2::application::ApplicationCollector;
use aptos_state_sync_driver::driver_factory::StateSyncRuntimes;
use aptos_types::chain_id::ChainId;
use clap::Parser;
use futures::channel::mpsc;
use hex::{FromHex, FromHexError};
use rand::{rngs::StdRng, SeedableRng};
use std::{
    fs,
    io::Write,
    path::{Path, PathBuf},
    sync::{
        atomic::{AtomicBool, Ordering},
        Arc,
    },
    thread,
};
use tokio::runtime::Runtime;
use aptos_network2::protocols::network::OutboundPeerConnections;

const EPOCH_LENGTH_SECS: u64 = 60;

/// Runs an Aptos validator or fullnode
#[derive(Clone, Debug, Parser)]
#[clap(name = "Aptos Node", author, version)]
pub struct AptosNodeArgs {
    /// Path to node configuration file (or template for local test mode).
    #[clap(
        short = 'f',
        long,
        value_parser,
        required_unless_present_any = ["test", "info"],
    )]
    config: Option<PathBuf>,

    /// Directory to run the test mode in.
    ///
    /// Repeated runs will start up from previous state.
    #[clap(long, value_parser, requires("test"))]
    test_dir: Option<PathBuf>,

    /// Path to node configuration file override for local test mode. Cannot be used with --config
    #[clap(long, value_parser, requires("test"), conflicts_with("config"))]
    test_config_override: Option<PathBuf>,

    /// Run only a single validator node testnet.
    #[clap(long)]
    test: bool,

    /// Random number generator seed for starting a single validator testnet.
    #[clap(long, value_parser = load_seed, requires("test"))]
    seed: Option<[u8; 32]>,

    /// Use random ports instead of ports from the node configuration.
    #[clap(long, requires("test"))]
    random_ports: bool,

    /// Paths to the Aptos framework release package to be used for genesis.
    #[clap(long, requires("test"))]
    genesis_framework: Option<PathBuf>,

    /// Enable lazy mode.
    ///
    /// Setting this flag will set `consensus#mempool_poll_count` config to `u64::MAX` and
    /// only commit a block when there are user transactions in mempool.
    #[clap(long, requires("test"))]
    lazy: bool,

    /// Display information about the build of this node
    #[clap(long)]
    info: bool,
}

impl AptosNodeArgs {
    /// Runs an Aptos node based on the given command line arguments and config flags
    pub fn run(self) {
        if self.info {
            let build_information = build_information!();
            println!(
                "{}",
                serde_json::to_string_pretty(&build_information)
                    .expect("Failed to print build information")
            );
            return;
        }

        if self.test {
            println!("WARNING: Entering test mode! This should never be used in production!");

            // Set the genesis framework
            let genesis_framework = if let Some(path) = self.genesis_framework {
                ReleaseBundle::read(path).unwrap()
            } else {
                aptos_cached_packages::head_release_bundle().clone()
            };

            // Create a seeded RNG, setup the test environment and start the node
            let rng = self
                .seed
                .map(StdRng::from_seed)
                .unwrap_or_else(StdRng::from_entropy);
            setup_test_environment_and_start_node(
                &self.config,
                &self.test_config_override,
                None,
                self.test_dir,
                self.random_ports,
                self.lazy,
                &genesis_framework,
                rng,
            )
            .expect("Test node should start correctly!");
        } else {
            // Get the config file path
            let config_path = self.config.expect("Config is required to launch node");
            if !config_path.exists() {
                panic!(
                    "The node config file could not be found! Ensure the given path is correct: {:?}",
                    config_path.display()
                )
            }

            // A config file exists, attempt to parse the config
            let config = NodeConfig::load_from_path(config_path.clone()).unwrap_or_else(|error| {
                panic!(
                    "Failed to load the node config file! Given file path: {:?}. Error: {:?}",
                    config_path.display(),
                    error
                )
            });

            // Start the node
            start(config, None, true).expect("Node should start correctly");
        };
    }
}

pub fn load_seed(input: &str) -> Result<[u8; 32], FromHexError> {
    let trimmed_input = input.trim();
    FromHex::from_hex(trimmed_input)
}

/// Runtime handle to ensure that all inner runtimes stay in scope
pub struct AptosHandle {
    _api_runtime: Option<Runtime>,
    _backup_runtime: Option<Runtime>,
    _consensus_runtime: Option<Runtime>,
    _indexer_grpc_runtime: Option<Runtime>,
    _indexer_runtime: Option<Runtime>,
    _mempool_runtime: Runtime,
    _network_runtimes: Vec<Runtime>,
    _peer_monitoring_service_runtime: Runtime,
    _state_sync_runtimes: StateSyncRuntimes,
    _telemetry_runtime: Option<Runtime>,
}

/// Start an Aptos node
pub fn start(
    config: NodeConfig,
    log_file: Option<PathBuf>,
    create_global_rayon_pool: bool,
) -> anyhow::Result<()> {
    // Setup panic handler
    aptos_crash_handler::setup_panic_handler();

    // Create global rayon thread pool
    utils::create_global_rayon_pool(create_global_rayon_pool);

    // Initialize the global aptos-node-identity
    aptos_node_identity::init(config.get_peer_id())?;

    // Instantiate the global logger
    let (remote_log_receiver, logger_filter_update) = logger::create_logger(&config, log_file);

    assert!(
        !cfg!(feature = "testing") && !cfg!(feature = "fuzzing"),
        "Testing features shouldn't be compiled"
    );

    // Ensure failpoints are configured correctly
    if fail::has_failpoints() {
        warn!("Failpoints are enabled!");

        // Set all of the failpoints
        if let Some(failpoints) = &config.failpoints {
            for (point, actions) in failpoints {
                fail::cfg(point, actions).unwrap_or_else(|_| {
                    panic!(
                        "Failed to set actions for failpoint! Failpoint: {:?}, Actions: {:?}",
                        point, actions
                    )
                });
            }
        }
    } else if config.failpoints.is_some() {
        warn!("Failpoints is set in the node config, but the binary didn't compile with this feature!");
    }

    // Set up the node environment and start it
    let _node_handle =
        setup_environment_and_start_node(config, remote_log_receiver, Some(logger_filter_update))?;
    let term = Arc::new(AtomicBool::new(false));
    while !term.load(Ordering::Acquire) {
        thread::park();
    }

    Ok(())
}

/// Load a config based on a variety of different ways to provide config options. For
/// more information about each argument and its precedence, see
/// `setup_test_environment_and_start_node`.
pub fn load_node_config<R>(
    config_path: &Option<PathBuf>,
    test_config_override_path: &Option<PathBuf>,
    test_dir: &Path,
    random_ports: bool,
    enable_lazy_mode: bool,
    framework: &ReleaseBundle,
    rng: R,
) -> anyhow::Result<NodeConfig>
where
    R: rand::RngCore + rand::CryptoRng,
{
    // The validator builder puts the first node in the 0 directory
    let validator_config_path = test_dir.join("0").join("node.yaml");

    let config = if validator_config_path.exists() {
        NodeConfig::load_from_path(&validator_config_path)
            .map_err(|error| anyhow!("Unable to load config: {:?}", error))?
    } else {
        // Create a test only config for a single validator node.
        let config = create_single_node_test_config(
            config_path,
            test_config_override_path,
            test_dir,
            random_ports,
            enable_lazy_mode,
            framework,
            rng,
        )?;
        if let Some(ref test_config_override_path) = test_config_override_path {
            println!(
                "\tMerged default config with override from path: {:?}",
                test_config_override_path
            );
        }
        if let Some(ref config_path) = config_path {
            println!("\tUsed user-provided config from path: {:?}", config_path);
        }
        config
    };

    Ok(config)
}

/// Print details about a node config configured for a test environment and start it.
pub fn start_test_environment_node(
    config: NodeConfig,
    test_dir: PathBuf,
    enable_lazy_mode: bool,
) -> anyhow::Result<()> {
    let aptos_root_key_path = test_dir.join("mint.key");

    // Prepare log file since we cannot automatically route logs to stderr
    let log_file = test_dir.join("validator.log");

    // Print out useful information about the environment and the node
    println!("Completed generating configuration:");
    println!("\tLog file: {:?}", log_file);
    println!("\tTest dir: {:?}", test_dir);
    println!("\tAptos root key path: {:?}", aptos_root_key_path);
    println!("\tWaypoint: {}", config.base.waypoint.genesis_waypoint());
    println!("\tChainId: {}", ChainId::test().id());
    println!("\tREST API endpoint: http://{}", &config.api.address);
    println!(
        "\tMetrics endpoint: http://{}:{}/metrics",
        &config.inspection_service.address, &config.inspection_service.port
    );
    println!(
        "\tAptosnet fullnode network endpoint: {}",
        &config.full_node_networks[0].listen_address
    );
    if config.indexer_grpc.enabled {
        println!(
            "\tIndexer gRPC node stream endpoint: {}",
            config.indexer_grpc.address
        );
    }
    if enable_lazy_mode {
        println!("\tLazy mode is enabled");
    }
    println!("\nAptos is running, press ctrl-c to exit\n");

    start(config, Some(log_file), false)
}

/// Creates a simple test environment and starts the node.
///
/// You will notice many args referring to configs. Let's explain them:
/// - `test_config_override_path` is the path to a config file that will be used as
///   a template when building the final config. If not provided, a default template
///   will be used. Many overrides are applied on top of this base config.
/// - `config_path` is similar to `test_config_override_path`, but many of the
///   overrides that are applied when using `test_config_override_path` are not
///   applied when using `config_path`. Read the code for more info.
/// - `config` is a complete NodeConfig. No overrides are applied on top of this if
///    it is provided. If both `config` and `test_dir` are provided, `config` takes
///    precedence.
/// - `test_dir` is a directory that contains a config file. Much like `config`, the
///   config read from this file is used without any overrides.
pub fn setup_test_environment_and_start_node<R>(
    config_path: &Option<PathBuf>,
    test_config_override_path: &Option<PathBuf>,
    config: Option<NodeConfig>,
    test_dir: Option<PathBuf>,
    random_ports: bool,
    enable_lazy_mode: bool,
    framework: &ReleaseBundle,
    rng: R,
) -> anyhow::Result<()>
where
    R: rand::RngCore + rand::CryptoRng,
{
    // If there wasn't a test directory specified, create a temporary one
    let test_dir =
        test_dir.unwrap_or_else(|| aptos_temppath::TempPath::new().as_ref().to_path_buf());

    // Create the directories for the node
    fs::DirBuilder::new().recursive(true).create(&test_dir)?;
    let test_dir = test_dir.canonicalize()?;

    let config = match config {
        Some(config) => config,
        None => load_node_config(
            config_path,
            test_config_override_path,
            &test_dir,
            random_ports,
            enable_lazy_mode,
            framework,
            rng,
        )?,
    };

    start_test_environment_node(config, test_dir, enable_lazy_mode)
}

/// Creates a single node test config, with a few config tweaks to reduce
/// the overhead of running the node on a local machine. It writes necessary
/// configuration artifacts (e.g. the mint key) to disk.
pub fn create_single_node_test_config<R>(
    config_path: &Option<PathBuf>,
    test_config_override_path: &Option<PathBuf>,
    test_dir: &Path,
    random_ports: bool,
    enable_lazy_mode: bool,
    framework: &ReleaseBundle,
    rng: R,
) -> anyhow::Result<NodeConfig>
where
    R: rand::RngCore + rand::CryptoRng,
{
    let mut node_config = match test_config_override_path {
        // If a config override path was provided, merge it with the default config
        Some(test_config_override_path) => {
            let reader = fs::File::open(test_config_override_path).map_err(|e| {
                anyhow!(
                    "Unable to open config override file {:?}. Error: {}",
                    test_config_override_path,
                    e
                )
            })?;
            let values: serde_yaml::Value = serde_yaml::from_reader(&reader).map_err(|e| {
                anyhow!(
                    "Unable to read config override file as YAML {:?}. Error: {}",
                    test_config_override_path,
                    e
                )
            })?;
            merge_node_config(NodeConfig::get_default_validator_config(), values)?
        },
        None => NodeConfig::get_default_validator_config(),
    };

    // Adjust some fields in the default template to lower the overhead of
    // running on a local machine.
    node_config
        .consensus
        .quorum_store
        .num_workers_for_remote_batches = 1;
    node_config.consensus.quorum_store_poll_time_ms = 1000;

    node_config.execution.concurrency_level = 1;
    node_config.execution.num_proof_reading_threads = 1;
    node_config.execution.paranoid_hot_potato_verification = false;
    node_config.execution.paranoid_type_verification = false;
    node_config
        .execution
        .processed_transactions_detailed_counters = false;

    node_config.peer_monitoring_service.max_concurrent_requests = 1;
    node_config
        .peer_monitoring_service
        .enable_peer_monitoring_client = false;

    node_config
        .mempool
        .shared_mempool_max_concurrent_inbound_syncs = 1;
    node_config.mempool.default_failovers = 1;
    node_config.mempool.max_broadcasts_per_peer = 1;

    node_config
        .state_sync
        .state_sync_driver
        .enable_auto_bootstrapping = true;
    node_config
        .state_sync
        .state_sync_driver
        .max_connection_deadline_secs = 1;
    node_config
        .state_sync
        .state_sync_driver
        .progress_check_interval_ms = 10_000;
    node_config
        .state_sync
        .data_streaming_service
        .progress_check_interval_ms = 10_000;

    // Configure the validator network
    let validator_network = node_config.validator_network.as_mut().unwrap();
    validator_network.max_concurrent_network_reqs = 1;
    validator_network.connectivity_check_interval_ms = 10000;
    validator_network.max_connection_delay_ms = 10000;
    validator_network.ping_interval_ms = 10000;
    validator_network.runtime_threads = Some(1);

    // Configure the fullnode network
    let fullnode_network = node_config.full_node_networks.get_mut(0).unwrap();
    fullnode_network.max_concurrent_network_reqs = 1;
    fullnode_network.connectivity_check_interval_ms = 10000;
    fullnode_network.max_connection_delay_ms = 10000;
    fullnode_network.ping_interval_ms = 10000;
    fullnode_network.runtime_threads = Some(1);

    // If a config path was provided, use that as the template
    if let Some(config_path) = config_path {
        node_config = NodeConfig::load_config(config_path).map_err(|e| {
            anyhow!(
                "Unable to load config from path: {:?}. Error: {:?}",
                config_path,
                e
            )
        })?;
    }

    // Change the default log level
    node_config.logger.level = Level::Debug;

    // Enable the REST API
    node_config.api.address = format!("0.0.0.0:{}", node_config.api.address.port())
        .parse()
        .expect("Unable to set the REST API address!");

    // Set the correct poll count for mempool
    if enable_lazy_mode {
        node_config.consensus.quorum_store_poll_time_ms = 3_600_000;
    }

    // The validator builder puts the first node in the 0 directory
    let aptos_root_key_path = test_dir.join("mint.key");

    // Build genesis and the validator node
    let builder = aptos_genesis::builder::Builder::new(test_dir, framework.clone())?
        .with_init_config(Some(Arc::new(move |_, config, _| {
            *config = node_config.clone();
        })))
        .with_init_genesis_config(Some(Arc::new(|genesis_config| {
            genesis_config.allow_new_validators = true;
            genesis_config.epoch_duration_secs = EPOCH_LENGTH_SECS;
            genesis_config.recurring_lockup_duration_secs = 7200;
        })))
        .with_randomize_first_validator_ports(random_ports);
    let (root_key, _genesis, genesis_waypoint, mut validators) = builder.build(rng)?;

    // Write the mint key to disk
    let serialized_keys = bcs::to_bytes(&root_key)?;
    let mut key_file = fs::File::create(aptos_root_key_path)?;
    key_file.write_all(&serialized_keys)?;

    // Build a waypoint file so that clients / docker can grab it easily
    let waypoint_file_path = test_dir.join("waypoint.txt");
    Write::write_all(
        &mut fs::File::create(waypoint_file_path)?,
        genesis_waypoint.to_string().as_bytes(),
    )?;

    aptos_config::config::sanitize_node_config(validators[0].config.override_config_mut())?;

    let node_config = validators[0].config.override_config().clone();

    Ok(node_config)
}

/// Initializes the node environment and starts the node
pub fn setup_environment_and_start_node(
    mut node_config: NodeConfig,
    remote_log_rx: Option<mpsc::Receiver<TelemetryLog>>,
    logger_filter_update_job: Option<LoggerFilterUpdater>,
) -> anyhow::Result<AptosHandle> {
    // Log the node config at node startup
    info!("Using node config {:?}", &node_config);

<<<<<<< HEAD
    // Start the node inspection service
    let peers_and_metadata = network2::create_peers_and_metadata(&node_config);
    services::start_node_inspection_service(&node_config, peers_and_metadata.clone());

=======
>>>>>>> 2892ad41
    // Set up the storage database and any RocksDB checkpoints
    let (aptos_db, db_rw, backup_service, genesis_waypoint) =
        storage::initialize_database_and_checkpoints(&mut node_config)?;

    // Set the Aptos VM configurations
    utils::set_aptos_vm_configurations(&node_config);

    // Obtain the chain_id from the DB
    let chain_id = utils::fetch_chain_id(&db_rw)?;

    // Set the chain_id in global AptosNodeIdentity
    aptos_node_identity::set_chain_id(chain_id)?;

    // Start the telemetry service (as early as possible and before any blocking calls)
    let telemetry_runtime = services::start_telemetry_service(
        &node_config,
        remote_log_rx,
        logger_filter_update_job,
        chain_id,
    );

    // Create an event subscription service (and reconfig subscriptions for consensus and mempool)
    let (
        mut event_subscription_service,
        mempool_reconfig_subscription,
        consensus_reconfig_subscription,
    ) = state_sync::create_event_subscription_service(&node_config, &db_rw);

<<<<<<< HEAD
    let peer_senders = Arc::new(OutboundPeerConnections::new());

    let (network_runtimes, mut networks) = network2::setup_networks(
=======
    // Set up the networks and gather the application network handles
    let peers_and_metadata = network::create_peers_and_metadata(&node_config);
    let (
        network_runtimes,
        consensus_network_interfaces,
        mempool_network_interfaces,
        peer_monitoring_service_network_interfaces,
        storage_service_network_interfaces,
    ) = network::setup_networks_and_get_interfaces(
>>>>>>> 2892ad41
        &node_config,
        chain_id,
        peers_and_metadata.clone(),
        peer_senders.clone(),
        &mut event_subscription_service);

    let mut apps = ApplicationCollector::new();

    let peer_monitoring_service_network_interfaces = network2::peer_monitoring_network_connections(&node_config, peers_and_metadata.clone(), &mut apps, peer_senders.clone());
    let storage_service_network_interfaces = network2::storage_service_network_connections(&node_config, peers_and_metadata.clone(), &mut apps, peer_senders.clone());
    let mempool_network_interfaces = network2::mempool_network_connections(&node_config, peers_and_metadata.clone(), &mut apps, peer_senders.clone());
    let consensus_network_interfaces = network2::consensus_network_connections(&node_config, peers_and_metadata.clone(), &mut apps, peer_senders.clone());

    for (protocol_id, ac) in apps.iter() {
        info!("app_int setup {} -> {} {:?}", protocol_id.as_str(), ac.label, &ac.sender);
    }
    let apps = Arc::new(apps);
    for network in networks.iter_mut() {
        network.set_apps(apps.clone());
        network.start();
    }

    // Start the peer monitoring service
    let peer_monitoring_service_runtime = services::start_peer_monitoring_service(
        &node_config,
        peer_monitoring_service_network_interfaces,
        db_rw.reader.clone(),
    );

    // Start state sync and get the notification endpoints for mempool and consensus
    let (aptos_data_client, state_sync_runtimes, mempool_listener, consensus_notifier) =
        state_sync::start_state_sync_and_get_notification_handles(
            &node_config,
            storage_service_network_interfaces,
            genesis_waypoint,
            event_subscription_service,
            db_rw.clone(),
        )?;

    // Start the node inspection service
    services::start_node_inspection_service(
        &node_config,
        aptos_data_client,
        peers_and_metadata.clone(),
    );

    // Bootstrap the API and indexer
    let (mempool_client_receiver, api_runtime, indexer_runtime, indexer_grpc_runtime) =
        services::bootstrap_api_and_indexer(&node_config, aptos_db, chain_id)?;

    // Create mempool and get the consensus to mempool sender
    let (mempool_runtime, consensus_to_mempool_sender) =
        services::start_mempool_runtime_and_get_consensus_sender(
            &mut node_config,
            &db_rw,
            mempool_reconfig_subscription,
            mempool_network_interfaces,
            mempool_listener,
            mempool_client_receiver,
            peers_and_metadata.clone(),
        );

    // Create the consensus runtime (this blocks on state sync first)
    let consensus_runtime = consensus_network_interfaces.map(|consensus_network_interfaces| {
        // Wait until state sync has been initialized
        debug!("Waiting until state sync is initialized!");
        state_sync_runtimes.block_until_initialized();
        debug!("State sync initialization complete.");

        // Initialize and start consensus
        services::start_consensus_runtime(
            &mut node_config,
            db_rw,
            consensus_reconfig_subscription,
            consensus_network_interfaces,
            consensus_notifier,
            consensus_to_mempool_sender,
        )
    });

    Ok(AptosHandle {
        _api_runtime: api_runtime,
        _backup_runtime: backup_service,
        _consensus_runtime: consensus_runtime,
        _indexer_grpc_runtime: indexer_grpc_runtime,
        _indexer_runtime: indexer_runtime,
        _mempool_runtime: mempool_runtime,
        _network_runtimes: network_runtimes,
        _peer_monitoring_service_runtime: peer_monitoring_service_runtime,
        _state_sync_runtimes: state_sync_runtimes,
        _telemetry_runtime: telemetry_runtime,
    })
}

#[test]
fn verify_tool() {
    use clap::CommandFactory;
    AptosNodeArgs::command().debug_assert()
}<|MERGE_RESOLUTION|>--- conflicted
+++ resolved
@@ -535,13 +535,6 @@
     // Log the node config at node startup
     info!("Using node config {:?}", &node_config);
 
-<<<<<<< HEAD
-    // Start the node inspection service
-    let peers_and_metadata = network2::create_peers_and_metadata(&node_config);
-    services::start_node_inspection_service(&node_config, peers_and_metadata.clone());
-
-=======
->>>>>>> 2892ad41
     // Set up the storage database and any RocksDB checkpoints
     let (aptos_db, db_rw, backup_service, genesis_waypoint) =
         storage::initialize_database_and_checkpoints(&mut node_config)?;
@@ -570,21 +563,11 @@
         consensus_reconfig_subscription,
     ) = state_sync::create_event_subscription_service(&node_config, &db_rw);
 
-<<<<<<< HEAD
     let peer_senders = Arc::new(OutboundPeerConnections::new());
 
+    // Set up the networks and gather the application network handles
+    let peers_and_metadata = network2::create_peers_and_metadata(&node_config);
     let (network_runtimes, mut networks) = network2::setup_networks(
-=======
-    // Set up the networks and gather the application network handles
-    let peers_and_metadata = network::create_peers_and_metadata(&node_config);
-    let (
-        network_runtimes,
-        consensus_network_interfaces,
-        mempool_network_interfaces,
-        peer_monitoring_service_network_interfaces,
-        storage_service_network_interfaces,
-    ) = network::setup_networks_and_get_interfaces(
->>>>>>> 2892ad41
         &node_config,
         chain_id,
         peers_and_metadata.clone(),
