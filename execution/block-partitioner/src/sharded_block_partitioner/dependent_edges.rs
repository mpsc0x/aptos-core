// Copyright © Aptos Foundation
// SPDX-License-Identifier: Apache-2.0

use crate::sharded_block_partitioner::cross_shard_messages::{
    CrossShardClientInterface, CrossShardDependentEdges,
};
use aptos_types::{
    block_executor::partitioner::{
<<<<<<< HEAD
        CrossShardDependencies, CrossShardEdges, ShardId, ShardedTxnIdx, SubBlocksForShard,
=======
        CrossShardDependencies, CrossShardEdges, ShardId, ShardedTxnIndex, SubBlocksForShard,
>>>>>>> abe12a5d
        TxnIndex,
    },
    transaction::Transaction,
};
use itertools::Itertools;
use std::{collections::HashMap, sync::Arc};

pub struct DependentEdgeCreator {
    shard_id: ShardId,
    cross_shard_client: Arc<dyn CrossShardClientInterface>,
    froze_sub_blocks: SubBlocksForShard<Transaction>,
    num_shards: usize,
    round_id: usize,
}

/// Creates a list of dependent edges for each sub block in the current round. It works in following steps
/// 1. For the current block, it creates a dependent edge list by txn index based on newly required edges in cross shard
/// dependencies. Dependent edge is a reverse of required edge, for example if txn 20 in shard 2 requires txn 10 in shard 1,
/// then txn 10 in shard 1 will have a dependent edge to txn 20 in shard 2.
/// 2. It sends the dependent edge list to all shards and collects the dependent edge list from all shards.
/// 3. It groups the dependent edge list by source txn index.
/// 4. It adds the dependent edge list to the sub blocks in the current round.
///
impl DependentEdgeCreator {
    pub fn new(
        shard_id: ShardId,
        cross_shard_client: Arc<dyn CrossShardClientInterface>,
        froze_sub_blocks: SubBlocksForShard<Transaction>,
        num_shards: usize,
        round_id: usize,
    ) -> Self {
        Self {
            shard_id,
            cross_shard_client,
            froze_sub_blocks,
            num_shards,
            round_id,
        }
    }

    pub fn create_dependent_edges(
        &mut self,
        curr_cross_shard_deps: &[CrossShardDependencies],
        index_offset: usize,
    ) {
        if self.froze_sub_blocks.is_empty() {
            // early return in case this is the first round (no previous sub blocks, so no back edges)
            return;
        }
        // List of dependent edges for each shard and by source txn index
        let mut dependent_edges: Vec<HashMap<TxnIndex, CrossShardEdges>> =
            vec![HashMap::new(); self.num_shards];
        for (index, cross_shard_deps) in curr_cross_shard_deps.iter().enumerate() {
            let dependent_index = index + index_offset;
            self.insert_dependent_edges_for_txn(
                dependent_index,
                cross_shard_deps,
                &mut dependent_edges,
            );
        }
        let dep_edges_vec = self.send_and_collect_dependent_edges(dependent_edges);
        let dep_edges = self.group_dependent_edges_by_source_idx(dep_edges_vec);
        self.add_dependent_edges_to_sub_blocks(dep_edges);
    }

    fn insert_dependent_edges_for_txn(
        &mut self,
        dependent_index: TxnIndex,
        cross_shard_deps: &CrossShardDependencies,
        back_edges: &mut [HashMap<TxnIndex, CrossShardEdges>],
    ) {
        for (index_with_shard, storage_locations) in cross_shard_deps.required_edges_iter() {
            let back_edges_for_shard = back_edges.get_mut(index_with_shard.shard_id).unwrap();
            let back_edges = back_edges_for_shard
                .entry(index_with_shard.txn_index)
                .or_insert_with(CrossShardEdges::default);
            back_edges.add_edge(
<<<<<<< HEAD
                ShardedTxnIdx::new(dependent_index, self.shard_id, self.round_id),
=======
                ShardedTxnIndex::new(dependent_index, self.shard_id, self.round_id),
>>>>>>> abe12a5d
                storage_locations.clone(),
            );
        }
    }

    fn send_and_collect_dependent_edges(
        &self,
        dependent_edges: Vec<HashMap<TxnIndex, CrossShardEdges>>,
    ) -> Vec<Vec<CrossShardDependentEdges>> {
        let mut back_edges_vec = Vec::new();
        for (_, back_edges_for_shard) in dependent_edges.into_iter().enumerate() {
            let mut back_edges = Vec::new();
            for (source_index, dependent_indices) in back_edges_for_shard {
                back_edges.push(CrossShardDependentEdges::new(
                    source_index,
                    dependent_indices,
                ));
            }
            back_edges_vec.push(back_edges);
        }
        self.cross_shard_client
            .broadcast_and_collect_dependent_edges(back_edges_vec)
    }

    fn group_dependent_edges_by_source_idx(
        &self,
        dependent_edges_vec: Vec<Vec<CrossShardDependentEdges>>,
    ) -> Vec<(TxnIndex, CrossShardEdges)> {
        // combine the back edges from different shards by source txn index
        let mut dependent_edges_by_source_index = HashMap::new();
        for (_, dependent_edges) in dependent_edges_vec.into_iter().enumerate() {
            for dependent_edge in dependent_edges {
                let source_index = dependent_edge.source_txn_index;
                let dep_edges_for_idx = dependent_edges_by_source_index
                    .entry(source_index)
                    .or_insert_with(CrossShardEdges::default);
                for (dependent_idx, storage_locations) in dependent_edge.dependent_edges.into_iter()
                {
                    dep_edges_for_idx.add_edge(dependent_idx, storage_locations);
                }
            }
        }
        // sort the back edges by source txn index and return a vector
        let mut dep_edges_vec = dependent_edges_by_source_index.into_iter().collect_vec();
        dep_edges_vec.sort_by_key(|(source_index, _)| *source_index);
        dep_edges_vec
    }

    fn add_dependent_edges_to_sub_blocks(
        &mut self,
        dependent_edges: Vec<(TxnIndex, CrossShardEdges)>,
    ) {
        let mut current_sub_block_index = 0;
        let mut current_sub_block = self.froze_sub_blocks.get_sub_block_mut(0).unwrap();
        // Since the dependent edges are sorted by source txn index, we can iterate through the sub blocks and add the back edges to the sub blocks
        for (source_index, dependent_edges) in dependent_edges.into_iter() {
            while source_index >= current_sub_block.end_index() {
                current_sub_block_index += 1;
                current_sub_block = self
                    .froze_sub_blocks
                    .get_sub_block_mut(current_sub_block_index)
                    .unwrap();
            }

            for (dependent_idx, storage_locations) in dependent_edges.into_iter() {
                current_sub_block.add_dependent_edge(
                    source_index,
                    dependent_idx,
                    storage_locations,
                );
            }
        }
    }

    pub fn into_frozen_sub_blocks(self) -> SubBlocksForShard<Transaction> {
        self.froze_sub_blocks
    }
}

#[cfg(test)]
mod tests {
    use crate::{
        sharded_block_partitioner::{
            cross_shard_messages::{CrossShardDependentEdges, MockCrossShardClient},
            dependent_edges::DependentEdgeCreator,
        },
        test_utils::create_non_conflicting_p2p_transaction,
    };
    use aptos_types::{
        block_executor::partitioner::{
<<<<<<< HEAD
            CrossShardDependencies, CrossShardEdges, ShardedTxnIdx, SubBlock, SubBlocksForShard,
=======
            CrossShardDependencies, CrossShardEdges, ShardedTxnIndex, SubBlock, SubBlocksForShard,
>>>>>>> abe12a5d
            TransactionWithDependencies,
        },
        transaction::analyzed_transaction::StorageLocation,
    };
    use itertools::Itertools;
    use std::sync::Arc;

    #[test]
    fn test_create_dependent_edges() {
        let shard_id = 0;
        let start_index = 0;
        let num_shards = 3;
        let round_id = 999;
        let mut transactions_with_deps = Vec::new();
        for _ in 0..10 {
            transactions_with_deps.push(TransactionWithDependencies::new(
                create_non_conflicting_p2p_transaction(),
                CrossShardDependencies::default(),
            ));
        }

        // cross shard dependent edges from shard 1
        let mut dependent_edges_from_shard_1 = vec![];
        let txn_4_storgae_location: Vec<StorageLocation> =
            transactions_with_deps[4].txn.write_hints().to_vec();
        let txn_5_storgae_location: Vec<StorageLocation> =
            transactions_with_deps[5].txn.write_hints().to_vec();
        // Txn 11 is dependent on Txn 4
        dependent_edges_from_shard_1.push(CrossShardDependentEdges::new(
            4,
            CrossShardEdges::new(
<<<<<<< HEAD
                ShardedTxnIdx::new(11, 1, round_id),
=======
                ShardedTxnIndex::new(11, 1, round_id),
>>>>>>> abe12a5d
                txn_4_storgae_location.clone(),
            ),
        ));
        // Txn 12 is dependent on Txn 5
        dependent_edges_from_shard_1.push(CrossShardDependentEdges::new(
            5,
            CrossShardEdges::new(
<<<<<<< HEAD
                ShardedTxnIdx::new(12, 1, round_id),
=======
                ShardedTxnIndex::new(12, 1, round_id),
>>>>>>> abe12a5d
                txn_5_storgae_location.clone(),
            ),
        ));

        // cross shard dependent edges from shard 2
        let dependent_edges_shard_2 = vec![
            // Txn 21 is dependent on Txn 4
            CrossShardDependentEdges::new(
                4,
                CrossShardEdges::new(
<<<<<<< HEAD
                    ShardedTxnIdx::new(21, 2, round_id),
=======
                    ShardedTxnIndex::new(21, 2, round_id),
>>>>>>> abe12a5d
                    txn_4_storgae_location.clone(),
                ),
            ),
            // Txn 22 is dependent on Txn 5
            CrossShardDependentEdges::new(
                5,
                CrossShardEdges::new(
<<<<<<< HEAD
                    ShardedTxnIdx::new(22, 2, round_id),
=======
                    ShardedTxnIndex::new(22, 2, round_id),
>>>>>>> abe12a5d
                    txn_5_storgae_location.clone(),
                ),
            ),
        ];

        let cross_shard_client = Arc::new(MockCrossShardClient {
            rw_set_results: vec![],
            write_set_with_index_results: vec![],
            num_accepted_txns_results: vec![],
            dependent_edges_results: vec![dependent_edges_from_shard_1, dependent_edges_shard_2],
        });

        let mut sub_blocks = SubBlocksForShard::empty(shard_id);
        let sub_block = SubBlock::new(
            start_index,
            transactions_with_deps
                .iter()
                .map(|txn_with_deps| {
                    TransactionWithDependencies::new(
                        txn_with_deps.txn.transaction().clone(),
                        txn_with_deps.cross_shard_dependencies.clone(),
                    )
                })
                .collect_vec(),
        );
        sub_blocks.add_sub_block(sub_block);

        let mut dependent_edge_creator = DependentEdgeCreator::new(
            shard_id,
            cross_shard_client,
            sub_blocks,
            num_shards,
            round_id,
        );

        dependent_edge_creator.create_dependent_edges(&[], 0);

        let sub_blocks_with_dependent_edges = dependent_edge_creator.into_frozen_sub_blocks();
        assert_eq!(sub_blocks_with_dependent_edges.num_sub_blocks(), 1);
        let sub_block = sub_blocks_with_dependent_edges.get_sub_block(0).unwrap();
        assert_eq!(sub_block.num_txns(), 10);

        let dependent_storage_locs = sub_block.transactions_with_deps()[4]
            .cross_shard_dependencies
<<<<<<< HEAD
            .get_dependent_edge_for(ShardedTxnIdx::new(11, 1, round_id))
=======
            .get_dependent_edge_for(ShardedTxnIndex::new(11, 1, round_id))
>>>>>>> abe12a5d
            .unwrap();
        assert_eq!(dependent_storage_locs, &txn_4_storgae_location);

        let dependent_storage_locs = sub_block.transactions_with_deps()[5]
            .cross_shard_dependencies
<<<<<<< HEAD
            .get_dependent_edge_for(ShardedTxnIdx::new(12, 1, round_id))
=======
            .get_dependent_edge_for(ShardedTxnIndex::new(12, 1, round_id))
>>>>>>> abe12a5d
            .unwrap();
        assert_eq!(dependent_storage_locs, &txn_5_storgae_location);

        let dependent_storage_locs = sub_block.transactions_with_deps()[4]
            .cross_shard_dependencies
<<<<<<< HEAD
            .get_dependent_edge_for(ShardedTxnIdx::new(21, 2, round_id))
=======
            .get_dependent_edge_for(ShardedTxnIndex::new(21, 2, round_id))
>>>>>>> abe12a5d
            .unwrap();
        assert_eq!(dependent_storage_locs, &txn_4_storgae_location);

        let dependent_storage_locs = sub_block.transactions_with_deps()[5]
            .cross_shard_dependencies
<<<<<<< HEAD
            .get_dependent_edge_for(ShardedTxnIdx::new(22, 2, round_id))
=======
            .get_dependent_edge_for(ShardedTxnIndex::new(22, 2, round_id))
>>>>>>> abe12a5d
            .unwrap();
        assert_eq!(dependent_storage_locs, &txn_5_storgae_location);
    }
}<|MERGE_RESOLUTION|>--- conflicted
+++ resolved
@@ -6,11 +6,7 @@
 };
 use aptos_types::{
     block_executor::partitioner::{
-<<<<<<< HEAD
-        CrossShardDependencies, CrossShardEdges, ShardId, ShardedTxnIdx, SubBlocksForShard,
-=======
         CrossShardDependencies, CrossShardEdges, ShardId, ShardedTxnIndex, SubBlocksForShard,
->>>>>>> abe12a5d
         TxnIndex,
     },
     transaction::Transaction,
@@ -88,11 +84,7 @@
                 .entry(index_with_shard.txn_index)
                 .or_insert_with(CrossShardEdges::default);
             back_edges.add_edge(
-<<<<<<< HEAD
-                ShardedTxnIdx::new(dependent_index, self.shard_id, self.round_id),
-=======
                 ShardedTxnIndex::new(dependent_index, self.shard_id, self.round_id),
->>>>>>> abe12a5d
                 storage_locations.clone(),
             );
         }
@@ -183,11 +175,7 @@
     };
     use aptos_types::{
         block_executor::partitioner::{
-<<<<<<< HEAD
-            CrossShardDependencies, CrossShardEdges, ShardedTxnIdx, SubBlock, SubBlocksForShard,
-=======
             CrossShardDependencies, CrossShardEdges, ShardedTxnIndex, SubBlock, SubBlocksForShard,
->>>>>>> abe12a5d
             TransactionWithDependencies,
         },
         transaction::analyzed_transaction::StorageLocation,
@@ -219,11 +207,7 @@
         dependent_edges_from_shard_1.push(CrossShardDependentEdges::new(
             4,
             CrossShardEdges::new(
-<<<<<<< HEAD
-                ShardedTxnIdx::new(11, 1, round_id),
-=======
                 ShardedTxnIndex::new(11, 1, round_id),
->>>>>>> abe12a5d
                 txn_4_storgae_location.clone(),
             ),
         ));
@@ -231,11 +215,7 @@
         dependent_edges_from_shard_1.push(CrossShardDependentEdges::new(
             5,
             CrossShardEdges::new(
-<<<<<<< HEAD
-                ShardedTxnIdx::new(12, 1, round_id),
-=======
                 ShardedTxnIndex::new(12, 1, round_id),
->>>>>>> abe12a5d
                 txn_5_storgae_location.clone(),
             ),
         ));
@@ -246,11 +226,7 @@
             CrossShardDependentEdges::new(
                 4,
                 CrossShardEdges::new(
-<<<<<<< HEAD
-                    ShardedTxnIdx::new(21, 2, round_id),
-=======
                     ShardedTxnIndex::new(21, 2, round_id),
->>>>>>> abe12a5d
                     txn_4_storgae_location.clone(),
                 ),
             ),
@@ -258,11 +234,7 @@
             CrossShardDependentEdges::new(
                 5,
                 CrossShardEdges::new(
-<<<<<<< HEAD
-                    ShardedTxnIdx::new(22, 2, round_id),
-=======
                     ShardedTxnIndex::new(22, 2, round_id),
->>>>>>> abe12a5d
                     txn_5_storgae_location.clone(),
                 ),
             ),
@@ -307,41 +279,25 @@
 
         let dependent_storage_locs = sub_block.transactions_with_deps()[4]
             .cross_shard_dependencies
-<<<<<<< HEAD
-            .get_dependent_edge_for(ShardedTxnIdx::new(11, 1, round_id))
-=======
             .get_dependent_edge_for(ShardedTxnIndex::new(11, 1, round_id))
->>>>>>> abe12a5d
             .unwrap();
         assert_eq!(dependent_storage_locs, &txn_4_storgae_location);
 
         let dependent_storage_locs = sub_block.transactions_with_deps()[5]
             .cross_shard_dependencies
-<<<<<<< HEAD
-            .get_dependent_edge_for(ShardedTxnIdx::new(12, 1, round_id))
-=======
             .get_dependent_edge_for(ShardedTxnIndex::new(12, 1, round_id))
->>>>>>> abe12a5d
             .unwrap();
         assert_eq!(dependent_storage_locs, &txn_5_storgae_location);
 
         let dependent_storage_locs = sub_block.transactions_with_deps()[4]
             .cross_shard_dependencies
-<<<<<<< HEAD
-            .get_dependent_edge_for(ShardedTxnIdx::new(21, 2, round_id))
-=======
             .get_dependent_edge_for(ShardedTxnIndex::new(21, 2, round_id))
->>>>>>> abe12a5d
             .unwrap();
         assert_eq!(dependent_storage_locs, &txn_4_storgae_location);
 
         let dependent_storage_locs = sub_block.transactions_with_deps()[5]
             .cross_shard_dependencies
-<<<<<<< HEAD
-            .get_dependent_edge_for(ShardedTxnIdx::new(22, 2, round_id))
-=======
             .get_dependent_edge_for(ShardedTxnIndex::new(22, 2, round_id))
->>>>>>> abe12a5d
             .unwrap();
         assert_eq!(dependent_storage_locs, &txn_5_storgae_location);
     }
